package tun

import (
	"net"
	"net/netip"
	"os"
	"sync"
	"time"

	"github.com/sagernet/sing/common/buf"
	E "github.com/sagernet/sing/common/exceptions"
	"github.com/sagernet/sing/common/logger"
	"github.com/sagernet/sing/common/x/list"

	"golang.org/x/net/route"
	"golang.org/x/sys/unix"
)

type networkUpdateMonitor struct {
	access          sync.Mutex
	callbacks       list.List[NetworkUpdateCallback]
	routeSocketFile *os.File
	closeOnce       sync.Once
	done            chan struct{}
	logger          logger.Logger
}

func NewNetworkUpdateMonitor(logger logger.Logger) (NetworkUpdateMonitor, error) {
	return &networkUpdateMonitor{
		logger: logger,
		done:   make(chan struct{}),
	}, nil
}

func (m *networkUpdateMonitor) Start() error {
	go m.loopUpdate()
	return nil
}

func (m *networkUpdateMonitor) loopUpdate() {
	for {
		select {
		case <-m.done:
			return
		default:
		}
		err := m.loopUpdate0()
		if err != nil {
			m.logger.Error("listen network update: ", err)
			return
		}
	}
}

func (m *networkUpdateMonitor) loopUpdate0() error {
	routeSocket, err := unix.Socket(unix.AF_ROUTE, unix.SOCK_RAW, 0)
	if err != nil {
		return err
	}
	routeSocketFile := os.NewFile(uintptr(routeSocket), "route")
	m.routeSocketFile = routeSocketFile
	m.loopUpdate1(routeSocketFile)
	return nil
}

func (m *networkUpdateMonitor) loopUpdate1(routeSocketFile *os.File) {
	defer routeSocketFile.Close()
	buffer := buf.NewPacket()
	defer buffer.Release()
	done := make(chan struct{})
	go func() {
		select {
		case <-m.done:
			routeSocketFile.Close()
		case <-done:
		}
	}()
	n, err := routeSocketFile.Read(buffer.FreeBytes())
	close(done)
	if err != nil {
		return
	}
	buffer.Truncate(n)
	messages, err := route.ParseRIB(route.RIBTypeRoute, buffer.Bytes())
	if err != nil {
		return
	}
	for _, message := range messages {
		if _, isRouteMessage := message.(*route.RouteMessage); isRouteMessage {
			m.emit()
			return
		}
	}
}

func (m *networkUpdateMonitor) Close() error {
	m.closeOnce.Do(func() {
		close(m.done)
	})
	return nil
}

func (m *defaultInterfaceMonitor) checkUpdate() error {
	var (
		defaultInterface *net.Interface
		err              error
	)
	if m.options.UnderNetworkExtension {
		defaultInterface, err = getDefaultInterfaceBySocket()
		if err != nil {
			return err
		}
	} else {
		ribMessage, err := route.FetchRIB(unix.AF_UNSPEC, route.RIBTypeRoute, 0)
		if err != nil {
			return err
		}
		routeMessages, err := route.ParseRIB(route.RIBTypeRoute, ribMessage)
		if err != nil {
			return err
		}
<<<<<<< HEAD
		if routeInterface.Flags&net.FlagLoopback != 0 {
			continue
		}
		defaultInterface = routeInterface
		break
	}
	if defaultInterface == nil {
		if m.options.UnderNetworkExtension {
			defaultInterface, err = getDefaultInterfaceBySocket()
=======
		for _, rawRouteMessage := range routeMessages {
			routeMessage := rawRouteMessage.(*route.RouteMessage)
			if len(routeMessage.Addrs) <= unix.RTAX_NETMASK {
				continue
			}
			destination, isIPv4Destination := routeMessage.Addrs[unix.RTAX_DST].(*route.Inet4Addr)
			if !isIPv4Destination {
				continue
			}
			if destination.IP != netip.IPv4Unspecified().As4() {
				continue
			}
			mask, isIPv4Mask := routeMessage.Addrs[unix.RTAX_NETMASK].(*route.Inet4Addr)
			if !isIPv4Mask {
				continue
			}
			ones, _ := net.IPMask(mask.IP[:]).Size()
			if ones != 0 {
				continue
			}
			routeInterface, err := net.InterfaceByIndex(routeMessage.Index)
>>>>>>> a760197c
			if err != nil {
				return err
			}
			if routeMessage.Flags&unix.RTF_UP == 0 {
				continue
			}
			if routeMessage.Flags&unix.RTF_GATEWAY == 0 {
				continue
			}
			if routeMessage.Flags&unix.RTF_IFSCOPE != 0 {
				// continue
			}
			defaultInterface = routeInterface
			break
		}
	}
	if defaultInterface == nil {
		return ErrNoRoute
	}
	oldInterface := m.defaultInterfaceName
	oldIndex := m.defaultInterfaceIndex
	m.defaultInterfaceIndex = defaultInterface.Index
	m.defaultInterfaceName = defaultInterface.Name
	if oldInterface == m.defaultInterfaceName && oldIndex == m.defaultInterfaceIndex {
		return nil
	}
	m.emit(EventInterfaceUpdate)
	return nil
}

func getDefaultInterfaceBySocket() (*net.Interface, error) {
	socketFd, err := unix.Socket(unix.AF_INET, unix.SOCK_STREAM, 0)
	if err != nil {
		return nil, E.Cause(err, "create file descriptor")
	}
	defer unix.Close(socketFd)
	go unix.Connect(socketFd, &unix.SockaddrInet4{
		Addr: [4]byte{10, 255, 255, 255},
		Port: 80,
	})
	result := make(chan netip.Addr, 1)
	done := make(chan struct{})
	defer close(done)
	go func() {
		for {
			sockname, sockErr := unix.Getsockname(socketFd)
			if sockErr != nil {
				break
			}
			sockaddr, isInet4Sockaddr := sockname.(*unix.SockaddrInet4)
			if !isInet4Sockaddr {
				break
			}
			addr := netip.AddrFrom4(sockaddr.Addr)
			if addr.IsUnspecified() {
				select {
				case <-done:
					break
				default:
					time.Sleep(10 * time.Millisecond)
					continue
				}
			}
			result <- addr
			break
		}
	}()
	var selectedAddr netip.Addr
	select {
	case selectedAddr = <-result:
	case <-time.After(time.Second):
		return nil, nil
	}
	interfaces, err := net.Interfaces()
	if err != nil {
		return nil, E.Cause(err, "net.Interfaces")
	}
	for _, netInterface := range interfaces {
		interfaceAddrs, err := netInterface.Addrs()
		if err != nil {
			return nil, E.Cause(err, "net.Interfaces.Addrs")
		}
		for _, interfaceAddr := range interfaceAddrs {
			ipNet, isIPNet := interfaceAddr.(*net.IPNet)
			if !isIPNet {
				continue
			}
			if ipNet.Contains(selectedAddr.AsSlice()) {
				return &netInterface, nil
			}
		}
	}
	return nil, E.New("no interface found for address ", selectedAddr)
}<|MERGE_RESOLUTION|>--- conflicted
+++ resolved
@@ -119,17 +119,6 @@
 		if err != nil {
 			return err
 		}
-<<<<<<< HEAD
-		if routeInterface.Flags&net.FlagLoopback != 0 {
-			continue
-		}
-		defaultInterface = routeInterface
-		break
-	}
-	if defaultInterface == nil {
-		if m.options.UnderNetworkExtension {
-			defaultInterface, err = getDefaultInterfaceBySocket()
-=======
 		for _, rawRouteMessage := range routeMessages {
 			routeMessage := rawRouteMessage.(*route.RouteMessage)
 			if len(routeMessage.Addrs) <= unix.RTAX_NETMASK {
@@ -151,7 +140,6 @@
 				continue
 			}
 			routeInterface, err := net.InterfaceByIndex(routeMessage.Index)
->>>>>>> a760197c
 			if err != nil {
 				return err
 			}
@@ -163,6 +151,9 @@
 			}
 			if routeMessage.Flags&unix.RTF_IFSCOPE != 0 {
 				// continue
+			}
+			if routeInterface.Flags&net.FlagLoopback != 0 {
+				continue
 			}
 			defaultInterface = routeInterface
 			break
