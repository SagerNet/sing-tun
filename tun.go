package tun

import (
	"io"
	"net"
	"net/netip"
	"runtime"
	"strconv"
	"strings"

	E "github.com/sagernet/sing/common/exceptions"
	F "github.com/sagernet/sing/common/format"
	"github.com/sagernet/sing/common/logger"
	N "github.com/sagernet/sing/common/network"
	"github.com/sagernet/sing/common/ranges"
)

type Handler interface {
	N.TCPConnectionHandler
	N.UDPConnectionHandler
	E.Handler
}

type Tun interface {
	io.ReadWriter
<<<<<<< HEAD
=======
	N.VectorisedWriter
>>>>>>> b967c6f8
	N.FrontHeadroom
	Close() error
}

type WinTun interface {
	Tun
	ReadPacket() ([]byte, func(), error)
}

type BatchTUN interface {
<<<<<<< HEAD
	BatchSize() int
	BatchRead(buffers [][]byte, readN []int) (n int, err error)
=======
	Tun
	BatchSize() int
	BatchRead(buffers [][]byte, readN []int) (n int, err error)
	BatchWrite(buffers [][]byte) error
>>>>>>> b967c6f8
}

type Options struct {
	Name                     string
	Inet4Address             []netip.Prefix
	Inet6Address             []netip.Prefix
	MTU                      uint32
	GSO                      bool
	GSOMaxSize               uint32
	AutoRoute                bool
	StrictRoute              bool
	Inet4RouteAddress        []netip.Prefix
	Inet6RouteAddress        []netip.Prefix
	Inet4RouteExcludeAddress []netip.Prefix
	Inet6RouteExcludeAddress []netip.Prefix
	IncludeInterface         []string
	ExcludeInterface         []string
	IncludeUID               []ranges.Range[uint32]
	ExcludeUID               []ranges.Range[uint32]
	IncludeAndroidUser       []int
	IncludePackage           []string
	ExcludePackage           []string
	InterfaceMonitor         DefaultInterfaceMonitor
	TableIndex               int
	FileDescriptor           int
	Logger                   logger.Logger
}

func CalculateInterfaceName(name string) (tunName string) {
	if runtime.GOOS == "darwin" {
		tunName = "utun"
	} else if name != "" {
		tunName = name
	} else {
		tunName = "tun"
	}
	interfaces, err := net.Interfaces()
	if err != nil {
		return
	}
	var tunIndex int
	for _, netInterface := range interfaces {
		if strings.HasPrefix(netInterface.Name, tunName) {
			index, parseErr := strconv.ParseInt(netInterface.Name[len(tunName):], 10, 16)
			if parseErr == nil {
				tunIndex = int(index) + 1
			}
		}
	}
	tunName = F.ToString(tunName, tunIndex)
	return
}<|MERGE_RESOLUTION|>--- conflicted
+++ resolved
@@ -23,10 +23,7 @@
 
 type Tun interface {
 	io.ReadWriter
-<<<<<<< HEAD
-=======
 	N.VectorisedWriter
->>>>>>> b967c6f8
 	N.FrontHeadroom
 	Close() error
 }
@@ -37,15 +34,10 @@
 }
 
 type BatchTUN interface {
-<<<<<<< HEAD
-	BatchSize() int
-	BatchRead(buffers [][]byte, readN []int) (n int, err error)
-=======
 	Tun
 	BatchSize() int
 	BatchRead(buffers [][]byte, readN []int) (n int, err error)
 	BatchWrite(buffers [][]byte) error
->>>>>>> b967c6f8
 }
 
 type Options struct {
