--- conflicted
+++ resolved
@@ -71,11 +71,7 @@
 	if err != nil {
 		return err
 	}
-<<<<<<< HEAD
-	linkEndpoint = &LinkEndpointFilter{linkEndpoint, t.broadcastAddr, bufio.NewVectorisedWriter(t.tun)}
-=======
 	linkEndpoint = &LinkEndpointFilter{linkEndpoint, t.broadcastAddr, t.tun}
->>>>>>> b967c6f8
 	ipStack, err := newGVisorStack(linkEndpoint)
 	if err != nil {
 		return err
