--- conflicted
+++ resolved
@@ -35,7 +35,7 @@
 	tunMtu                 uint32
 	endpointIndependentNat bool
 	udpTimeout             int64
-	broadcastAddr          netip.Addr
+	broadcastAddr netip.Addr
 	handler                Handler
 	logger                 logger.Logger
 	stack                  *stack.Stack
@@ -61,7 +61,7 @@
 		tunMtu:                 options.MTU,
 		endpointIndependentNat: options.EndpointIndependentNat,
 		udpTimeout:             options.UDPTimeout,
-		broadcastAddr:          BroadcastAddr(options.Inet4Address),
+		broadcastAddr: BroadcastAddr(options.Inet4Address),
 		handler:                options.Handler,
 		logger:                 options.Logger,
 	}
@@ -73,11 +73,7 @@
 	if err != nil {
 		return err
 	}
-<<<<<<< HEAD
-	linkEndpoint = &LinkEndpointFilter{linkEndpoint, t.tun.CreateVectorisedWriter()}
-=======
 	linkEndpoint = &LinkEndpointFilter{linkEndpoint, t.broadcastAddr, t.tun.CreateVectorisedWriter()}
->>>>>>> e9db7e17
 	ipStack, err := newGVisorStack(linkEndpoint)
 	if err != nil {
 		return err
