package tun

import (
	"context"
	"net"
	"net/netip"
	"syscall"
	"time"

	"github.com/metacubex/sing-tun/internal/clashtcpip"
	"github.com/sagernet/sing/common"
	"github.com/sagernet/sing/common/buf"
	"github.com/sagernet/sing/common/control"
	E "github.com/sagernet/sing/common/exceptions"
	"github.com/sagernet/sing/common/logger"
	M "github.com/sagernet/sing/common/metadata"
	N "github.com/sagernet/sing/common/network"
	"github.com/sagernet/sing/common/udpnat"
)

type System struct {
	ctx                context.Context
	tun                Tun
	tunName            string
	mtu                uint32
	handler            Handler
	logger             logger.Logger
	inet4Prefixes      []netip.Prefix
	inet6Prefixes      []netip.Prefix
	inet4ServerAddress netip.Addr
	inet4Address       netip.Addr
	inet6ServerAddress netip.Addr
	inet6Address       netip.Addr
	broadcastAddr      netip.Addr
	udpTimeout         int64
	tcpListener        net.Listener
	tcpListener6       net.Listener
	tcpPort            uint16
	tcpPort6           uint16
	tcpNat             *TCPNat
	udpNat             *udpnat.Service[netip.AddrPort]
	bindInterface      bool
	interfaceFinder    control.InterfaceFinder
}

type Session struct {
	SourceAddress      netip.Addr
	DestinationAddress netip.Addr
	SourcePort         uint16
	DestinationPort    uint16
}

func NewSystem(options StackOptions) (Stack, error) {
	stack := &System{
		ctx:             options.Context,
		tun:             options.Tun,
		tunName:         options.Name,
		mtu:             options.MTU,
		udpTimeout:      options.UDPTimeout,
		handler:         options.Handler,
		logger:          options.Logger,
		inet4Prefixes:   options.Inet4Address,
		inet6Prefixes:   options.Inet6Address,
		broadcastAddr:   BroadcastAddr(options.Inet4Address),
		bindInterface:   options.ForwarderBindInterface,
		interfaceFinder: options.InterfaceFinder,
	}
	if len(options.Inet4Address) > 0 {
		if options.Inet4Address[0].Bits() == 32 {
			return nil, E.New("need one more IPv4 address in first prefix for system stack")
		}
		stack.inet4ServerAddress = options.Inet4Address[0].Addr()
		stack.inet4Address = stack.inet4ServerAddress.Next()
	}
	if len(options.Inet6Address) > 0 {
		if options.Inet6Address[0].Bits() == 128 {
			return nil, E.New("need one more IPv6 address in first prefix for system stack")
		}
		stack.inet6ServerAddress = options.Inet6Address[0].Addr()
		stack.inet6Address = stack.inet6ServerAddress.Next()
	}
	if !stack.inet4Address.IsValid() && !stack.inet6Address.IsValid() {
		return nil, E.New("missing interface address")
	}
	return stack, nil
}

func (s *System) Close() error {
	return common.Close(
		s.tcpListener,
		s.tcpListener6,
	)
}

func (s *System) Start() error {
	err := s.start()
	if err != nil {
		return err
	}
	go s.tunLoop()
	return nil
}

func (s *System) start() error {
	err := fixWindowsFirewall()
	if err != nil {
		return E.Cause(err, "fix windows firewall for system stack")
	}
	var listener net.ListenConfig
	if s.bindInterface {
		listener.Control = control.Append(listener.Control, func(network, address string, conn syscall.RawConn) error {
			err := control.BindToInterface(s.interfaceFinder, s.tunName, -1)(network, address, conn)
			if err != nil {
				s.logger.Warn("bind forwarder to interface: ", err)
			}
			return nil
		})
	}
	if s.inet4Address.IsValid() {
		tcpListener, err := listener.Listen(s.ctx, "tcp4", net.JoinHostPort(s.inet4ServerAddress.String(), "0"))
		if err != nil {
			return err
		}
		s.tcpListener = tcpListener
		s.tcpPort = M.SocksaddrFromNet(tcpListener.Addr()).Port
		go s.acceptLoop(tcpListener)
	}
	if s.inet6Address.IsValid() {
		tcpListener, err := listener.Listen(s.ctx, "tcp6", net.JoinHostPort(s.inet6ServerAddress.String(), "0"))
		if err != nil {
			return err
		}
		s.tcpListener6 = tcpListener
		s.tcpPort6 = M.SocksaddrFromNet(tcpListener.Addr()).Port
		go s.acceptLoop(tcpListener)
	}
	s.tcpNat = NewNat(s.ctx, time.Second*time.Duration(s.udpTimeout))
	s.udpNat = udpnat.New[netip.AddrPort](s.udpTimeout, s.handler)
	return nil
}

func (s *System) tunLoop() {
	if winTun, isWinTun := s.tun.(WinTun); isWinTun {
		s.wintunLoop(winTun)
		return
	}
	packetBuffer := make([]byte, s.mtu+PacketOffset)
	for {
		n, err := s.tun.Read(packetBuffer)
		if err != nil {
			return
		}
		if n < clashtcpip.IPv4PacketMinLength {
			continue
		}
		packet := packetBuffer[PacketOffset:n]
		switch ipVersion := packet[0] >> 4; ipVersion {
		case 4:
			err = s.processIPv4(packet)
		case 6:
			err = s.processIPv6(packet)
		default:
			err = E.New("ip: unknown version: ", ipVersion)
		}
		if err != nil {
			s.logger.Trace(err)
		}
	}
}

func (s *System) wintunLoop(winTun WinTun) {
	for {
		packet, release, err := winTun.ReadPacket()
		if err != nil {
			return
		}
		if len(packet) < clashtcpip.IPv4PacketMinLength {
			release()
			continue
		}
		switch ipVersion := packet[0] >> 4; ipVersion {
		case 4:
			err = s.processIPv4(packet)
		case 6:
			err = s.processIPv6(packet)
		default:
			err = E.New("ip: unknown version: ", ipVersion)
		}
		if err != nil {
			s.logger.Trace(err)
		}
		release()
	}
}

func (s *System) acceptLoop(listener net.Listener) {
	for {
		conn, err := listener.Accept()
		if err != nil {
			return
		}
		connPort := M.SocksaddrFromNet(conn.RemoteAddr()).Port
		session := s.tcpNat.LookupBack(connPort)
		if session == nil {
			s.logger.Trace(E.New("unknown session with port ", connPort))
			continue
		}
		destination := M.SocksaddrFromNetIP(session.Destination)
		if destination.Addr.Is4() {
			for _, prefix := range s.inet4Prefixes {
				if prefix.Contains(destination.Addr) {
					destination.Addr = netip.AddrFrom4([4]byte{127, 0, 0, 1})
					break
				}
			}
		} else {
			for _, prefix := range s.inet6Prefixes {
				if prefix.Contains(destination.Addr) {
					destination.Addr = netip.AddrFrom16([16]byte{0, 0, 0, 0, 0, 0, 0, 0, 0, 0, 0, 0, 0, 0, 0, 1})
					break
				}
			}
		}
		go func() {
			_ = s.handler.NewConnection(s.ctx, conn, M.Metadata{
				Source:      M.SocksaddrFromNetIP(session.Source),
				Destination: destination,
			})
			if tcpConn, isTCPConn := conn.(*net.TCPConn); isTCPConn {
				_ = tcpConn.SetLinger(0)
			}
			_ = conn.Close()
		}()
	}
}

func (s *System) processIPv4(packet clashtcpip.IPv4Packet) error {
<<<<<<< HEAD
	if !packet.DestinationIP().IsGlobalUnicast() {
=======
	destination := packet.DestinationIP()
	if destination == s.broadcastAddr || !destination.IsGlobalUnicast() {
>>>>>>> e9db7e17
		return common.Error(s.tun.Write(packet))
	}
	switch packet.Protocol() {
	case clashtcpip.TCP:
		return s.processIPv4TCP(packet, packet.Payload())
	case clashtcpip.UDP:
		return s.processIPv4UDP(packet, packet.Payload())
	case clashtcpip.ICMP:
		return s.processIPv4ICMP(packet, packet.Payload())
	default:
		return common.Error(s.tun.Write(packet))
	}
}

func (s *System) processIPv6(packet clashtcpip.IPv6Packet) error {
	if !packet.DestinationIP().IsGlobalUnicast() {
		return common.Error(s.tun.Write(packet))
	}
	switch packet.Protocol() {
	case clashtcpip.TCP:
		return s.processIPv6TCP(packet, packet.Payload())
	case clashtcpip.UDP:
		return s.processIPv6UDP(packet, packet.Payload())
	case clashtcpip.ICMPv6:
		return s.processIPv6ICMP(packet, packet.Payload())
	default:
		return common.Error(s.tun.Write(packet))
	}
}

func (s *System) processIPv4TCP(packet clashtcpip.IPv4Packet, header clashtcpip.TCPPacket) error {
	source := netip.AddrPortFrom(packet.SourceIP(), header.SourcePort())
	destination := netip.AddrPortFrom(packet.DestinationIP(), header.DestinationPort())
	if !destination.Addr().IsGlobalUnicast() {
		return common.Error(s.tun.Write(packet))
	} else if source.Addr() == s.inet4ServerAddress && source.Port() == s.tcpPort {
		session := s.tcpNat.LookupBack(destination.Port())
		if session == nil {
			return E.New("ipv4: tcp: session not found: ", destination.Port())
		}
		packet.SetSourceIP(session.Destination.Addr())
		header.SetSourcePort(session.Destination.Port())
		packet.SetDestinationIP(session.Source.Addr())
		header.SetDestinationPort(session.Source.Port())
	} else {
		natPort := s.tcpNat.Lookup(source, destination)
		packet.SetSourceIP(s.inet4Address)
		header.SetSourcePort(natPort)
		packet.SetDestinationIP(s.inet4ServerAddress)
		header.SetDestinationPort(s.tcpPort)
	}
	header.ResetChecksum(packet.PseudoSum())
	packet.ResetChecksum()
	return common.Error(s.tun.Write(packet))
}

func (s *System) processIPv6TCP(packet clashtcpip.IPv6Packet, header clashtcpip.TCPPacket) error {
	source := netip.AddrPortFrom(packet.SourceIP(), header.SourcePort())
	destination := netip.AddrPortFrom(packet.DestinationIP(), header.DestinationPort())
	if !destination.Addr().IsGlobalUnicast() {
		return common.Error(s.tun.Write(packet))
	} else if source.Addr() == s.inet6ServerAddress && source.Port() == s.tcpPort6 {
		session := s.tcpNat.LookupBack(destination.Port())
		if session == nil {
			return E.New("ipv6: tcp: session not found: ", destination.Port())
		}
		packet.SetSourceIP(session.Destination.Addr())
		header.SetSourcePort(session.Destination.Port())
		packet.SetDestinationIP(session.Source.Addr())
		header.SetDestinationPort(session.Source.Port())
	} else {
		natPort := s.tcpNat.Lookup(source, destination)
		packet.SetSourceIP(s.inet6Address)
		header.SetSourcePort(natPort)
		packet.SetDestinationIP(s.inet6ServerAddress)
		header.SetDestinationPort(s.tcpPort6)
	}
	header.ResetChecksum(packet.PseudoSum())
	packet.ResetChecksum()
	return common.Error(s.tun.Write(packet))
}

func (s *System) processIPv4UDP(packet clashtcpip.IPv4Packet, header clashtcpip.UDPPacket) error {
	if packet.Flags()&clashtcpip.FlagMoreFragment != 0 {
		return E.New("ipv4: fragment dropped")
	}
	if packet.FragmentOffset() != 0 {
		return E.New("ipv4: udp: fragment dropped")
	}
	if !header.Valid() {
		return E.New("ipv4: udp: invalid packet")
	}
	source := netip.AddrPortFrom(packet.SourceIP(), header.SourcePort())
	destination := netip.AddrPortFrom(packet.DestinationIP(), header.DestinationPort())
	if !destination.Addr().IsGlobalUnicast() {
		return common.Error(s.tun.Write(packet))
	}
	data := buf.As(header.Payload())
	if data.Len() == 0 {
		return nil
	}
	metadata := M.Metadata{
		Source:      M.SocksaddrFromNetIP(source),
		Destination: M.SocksaddrFromNetIP(destination),
	}
	s.udpNat.NewPacket(s.ctx, source, data.ToOwned(), metadata, func(natConn N.PacketConn) N.PacketWriter {
		headerLen := packet.HeaderLen() + clashtcpip.UDPHeaderSize
		headerCopy := make([]byte, headerLen)
		copy(headerCopy, packet[:headerLen])
		return &systemUDPPacketWriter4{s.tun, headerCopy, source}
	})
	return nil
}

func (s *System) processIPv6UDP(packet clashtcpip.IPv6Packet, header clashtcpip.UDPPacket) error {
	if !header.Valid() {
		return E.New("ipv6: udp: invalid packet")
	}
	source := netip.AddrPortFrom(packet.SourceIP(), header.SourcePort())
	destination := netip.AddrPortFrom(packet.DestinationIP(), header.DestinationPort())
	if !destination.Addr().IsGlobalUnicast() {
		return common.Error(s.tun.Write(packet))
	}
	data := buf.As(header.Payload())
	if data.Len() == 0 {
		return nil
	}
	metadata := M.Metadata{
		Source:      M.SocksaddrFromNetIP(source),
		Destination: M.SocksaddrFromNetIP(destination),
	}
	s.udpNat.NewPacket(s.ctx, source, data.ToOwned(), metadata, func(natConn N.PacketConn) N.PacketWriter {
		headerLen := len(packet) - int(header.Length()) + clashtcpip.UDPHeaderSize
		headerCopy := make([]byte, headerLen)
		copy(headerCopy, packet[:headerLen])
		return &systemUDPPacketWriter6{s.tun, headerCopy, source}
	})
	return nil
}

func (s *System) processIPv4ICMP(packet clashtcpip.IPv4Packet, header clashtcpip.ICMPPacket) error {
	if header.Type() != clashtcpip.ICMPTypePingRequest || header.Code() != 0 {
		return nil
	}
	header.SetType(clashtcpip.ICMPTypePingResponse)
	sourceAddress := packet.SourceIP()
	packet.SetSourceIP(packet.DestinationIP())
	packet.SetDestinationIP(sourceAddress)
	header.ResetChecksum()
	packet.ResetChecksum()
	return common.Error(s.tun.Write(packet))
}

func (s *System) processIPv6ICMP(packet clashtcpip.IPv6Packet, header clashtcpip.ICMPv6Packet) error {
	if header.Type() != clashtcpip.ICMPv6EchoRequest || header.Code() != 0 {
		return nil
	}
	header.SetType(clashtcpip.ICMPv6EchoReply)
	sourceAddress := packet.SourceIP()
	packet.SetSourceIP(packet.DestinationIP())
	packet.SetDestinationIP(sourceAddress)
	header.ResetChecksum(packet.PseudoSum())
	packet.ResetChecksum()
	return common.Error(s.tun.Write(packet))
}

type systemTCPDirectPacketWriter4 struct {
	tun    Tun
	source netip.AddrPort
}

func (w *systemTCPDirectPacketWriter4) WritePacket(p []byte) error {
	packet := clashtcpip.IPv4Packet(p)
	header := clashtcpip.TCPPacket(packet.Payload())
	packet.SetDestinationIP(w.source.Addr())
	header.SetDestinationPort(w.source.Port())
	header.ResetChecksum(packet.PseudoSum())
	packet.ResetChecksum()
	return common.Error(w.tun.Write(packet))
}

type systemTCPDirectPacketWriter6 struct {
	tun    Tun
	source netip.AddrPort
}

func (w *systemTCPDirectPacketWriter6) WritePacket(p []byte) error {
	packet := clashtcpip.IPv6Packet(p)
	header := clashtcpip.TCPPacket(packet.Payload())
	packet.SetDestinationIP(w.source.Addr())
	header.SetDestinationPort(w.source.Port())
	header.ResetChecksum(packet.PseudoSum())
	packet.ResetChecksum()
	return common.Error(w.tun.Write(packet))
}

type systemUDPDirectPacketWriter4 struct {
	tun    Tun
	source netip.AddrPort
}

func (w *systemUDPDirectPacketWriter4) WritePacket(p []byte) error {
	packet := clashtcpip.IPv4Packet(p)
	header := clashtcpip.UDPPacket(packet.Payload())
	packet.SetDestinationIP(w.source.Addr())
	header.SetDestinationPort(w.source.Port())
	header.ResetChecksum(packet.PseudoSum())
	packet.ResetChecksum()
	return common.Error(w.tun.Write(packet))
}

type systemUDPDirectPacketWriter6 struct {
	tun    Tun
	source netip.AddrPort
}

func (w *systemUDPDirectPacketWriter6) WritePacket(p []byte) error {
	packet := clashtcpip.IPv6Packet(p)
	header := clashtcpip.UDPPacket(packet.Payload())
	packet.SetDestinationIP(w.source.Addr())
	header.SetDestinationPort(w.source.Port())
	header.ResetChecksum(packet.PseudoSum())
	packet.ResetChecksum()
	return common.Error(w.tun.Write(packet))
}

type systemICMPDirectPacketWriter4 struct {
	tun    Tun
	source netip.Addr
}

func (w *systemICMPDirectPacketWriter4) WritePacket(p []byte) error {
	packet := clashtcpip.IPv4Packet(p)
	packet.SetDestinationIP(w.source)
	packet.ResetChecksum()
	return common.Error(w.tun.Write(packet))
}

type systemICMPDirectPacketWriter6 struct {
	tun    Tun
	source netip.Addr
}

func (w *systemICMPDirectPacketWriter6) WritePacket(p []byte) error {
	packet := clashtcpip.IPv6Packet(p)
	packet.SetDestinationIP(w.source)
	packet.ResetChecksum()
	return common.Error(w.tun.Write(packet))
}

type systemUDPPacketWriter4 struct {
	tun    Tun
	header []byte
	source netip.AddrPort
}

func (w *systemUDPPacketWriter4) WritePacket(buffer *buf.Buffer, destination M.Socksaddr) error {
	newPacket := buf.NewSize(len(w.header) + buffer.Len())
	defer newPacket.Release()
	newPacket.Write(w.header)
	newPacket.Write(buffer.Bytes())
	ipHdr := clashtcpip.IPv4Packet(newPacket.Bytes())
	ipHdr.SetTotalLength(uint16(newPacket.Len()))
	ipHdr.SetDestinationIP(ipHdr.SourceIP())
	ipHdr.SetSourceIP(destination.Addr)
	udpHdr := clashtcpip.UDPPacket(ipHdr.Payload())
	udpHdr.SetDestinationPort(udpHdr.SourcePort())
	udpHdr.SetSourcePort(destination.Port)
	udpHdr.SetLength(uint16(buffer.Len() + clashtcpip.UDPHeaderSize))
	udpHdr.ResetChecksum(ipHdr.PseudoSum())
	ipHdr.ResetChecksum()
	return common.Error(w.tun.Write(newPacket.Bytes()))
}

type systemUDPPacketWriter6 struct {
	tun    Tun
	header []byte
	source netip.AddrPort
}

func (w *systemUDPPacketWriter6) WritePacket(buffer *buf.Buffer, destination M.Socksaddr) error {
	newPacket := buf.NewSize(len(w.header) + buffer.Len())
	defer newPacket.Release()
	newPacket.Write(w.header)
	newPacket.Write(buffer.Bytes())
	ipHdr := clashtcpip.IPv6Packet(newPacket.Bytes())
	udpLen := uint16(clashtcpip.UDPHeaderSize + buffer.Len())
	ipHdr.SetPayloadLength(udpLen)
	ipHdr.SetDestinationIP(ipHdr.SourceIP())
	ipHdr.SetSourceIP(destination.Addr)
	udpHdr := clashtcpip.UDPPacket(ipHdr.Payload())
	udpHdr.SetDestinationPort(udpHdr.SourcePort())
	udpHdr.SetSourcePort(destination.Port)
	udpHdr.SetLength(udpLen)
	udpHdr.ResetChecksum(ipHdr.PseudoSum())
	return common.Error(w.tun.Write(newPacket.Bytes()))
}<|MERGE_RESOLUTION|>--- conflicted
+++ resolved
@@ -31,7 +31,7 @@
 	inet4Address       netip.Addr
 	inet6ServerAddress netip.Addr
 	inet6Address       netip.Addr
-	broadcastAddr      netip.Addr
+	broadcastAddr netip.Addr
 	udpTimeout         int64
 	tcpListener        net.Listener
 	tcpListener6       net.Listener
@@ -61,7 +61,7 @@
 		logger:          options.Logger,
 		inet4Prefixes:   options.Inet4Address,
 		inet6Prefixes:   options.Inet6Address,
-		broadcastAddr:   BroadcastAddr(options.Inet4Address),
+		broadcastAddr: BroadcastAddr(options.Inet4Address),
 		bindInterface:   options.ForwarderBindInterface,
 		interfaceFinder: options.InterfaceFinder,
 	}
@@ -235,12 +235,8 @@
 }
 
 func (s *System) processIPv4(packet clashtcpip.IPv4Packet) error {
-<<<<<<< HEAD
-	if !packet.DestinationIP().IsGlobalUnicast() {
-=======
 	destination := packet.DestinationIP()
 	if destination == s.broadcastAddr || !destination.IsGlobalUnicast() {
->>>>>>> e9db7e17
 		return common.Error(s.tun.Write(packet))
 	}
 	switch packet.Protocol() {
