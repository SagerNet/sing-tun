--- conflicted
+++ resolved
@@ -32,7 +32,7 @@
 	inet4Address       netip.Addr
 	inet6ServerAddress netip.Addr
 	inet6Address       netip.Addr
-	broadcastAddr netip.Addr
+	broadcastAddr      netip.Addr
 	udpTimeout         int64
 	tcpListener        net.Listener
 	tcpListener6       net.Listener
@@ -62,15 +62,9 @@
 		udpTimeout:      options.UDPTimeout,
 		handler:         options.Handler,
 		logger:          options.Logger,
-<<<<<<< HEAD
-		inet4Prefixes:   options.Inet4Address,
-		inet6Prefixes:   options.Inet6Address,
-		broadcastAddr: BroadcastAddr(options.Inet4Address),
-=======
 		inet4Prefixes:   options.TunOptions.Inet4Address,
 		inet6Prefixes:   options.TunOptions.Inet6Address,
 		broadcastAddr:   BroadcastAddr(options.TunOptions.Inet4Address),
->>>>>>> bbd52875
 		bindInterface:   options.ForwarderBindInterface,
 		interfaceFinder: options.InterfaceFinder,
 	}
