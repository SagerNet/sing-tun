package tun

import (
	"fmt"
	"net"
	"net/netip"
	"os"
	"runtime"
	"syscall"
	"unsafe"

	"github.com/sagernet/sing/common"
	"github.com/sagernet/sing/common/buf"
	"github.com/sagernet/sing/common/bufio"
	E "github.com/sagernet/sing/common/exceptions"
	N "github.com/sagernet/sing/common/network"
	"github.com/sagernet/sing/common/shell"

	"golang.org/x/net/route"
	"golang.org/x/sys/unix"
)

const PacketOffset = 4

type NativeTun struct {
	tunFile      *os.File
	tunWriter    N.VectorisedWriter
	mtu          uint32
	inet4Address [4]byte
	inet6Address [16]byte
}

func New(options Options) (Tun, error) {
	var tunFd int
	if options.FileDescriptor == 0 {
		ifIndex := -1
		_, err := fmt.Sscanf(options.Name, "utun%d", &ifIndex)
		if err != nil {
			return nil, E.New("bad tun name: ", options.Name)
		}

		tunFd, err = unix.Socket(unix.AF_SYSTEM, unix.SOCK_DGRAM, 2)
		if err != nil {
			return nil, err
		}

		err = configure(tunFd, ifIndex, options.Name, options)
		if err != nil {
			unix.Close(tunFd)
			return nil, err
		}
	} else {
		tunFd = options.FileDescriptor
	}

	nativeTun := &NativeTun{
		tunFile: os.NewFile(uintptr(tunFd), "utun"),
		mtu:     options.MTU,
	}
	if len(options.Inet4Address) > 0 {
		nativeTun.inet4Address = options.Inet4Address[0].Addr().As4()
	}
	if len(options.Inet6Address) > 0 {
		nativeTun.inet6Address = options.Inet6Address[0].Addr().As16()
	}
	var ok bool
	nativeTun.tunWriter, ok = bufio.CreateVectorisedWriter(nativeTun.tunFile)
	if !ok {
		panic("create vectorised writer")
	}
	runtime.SetFinalizer(nativeTun.tunFile, nil)
	return nativeTun, nil
}

func (t *NativeTun) Read(p []byte) (n int, err error) {
	/*n, err = t.tunFile.Read(p)
	if n < 4 {
		return 0, err
	}

	copy(p[:], p[4:])
	return n - 4, err*/
	return t.tunFile.Read(p)
}

var (
	packetHeader4 = [4]byte{0x00, 0x00, 0x00, unix.AF_INET}
	packetHeader6 = [4]byte{0x00, 0x00, 0x00, unix.AF_INET6}
)

func (t *NativeTun) Write(p []byte) (n int, err error) {
	var packetHeader []byte
	if p[0]>>4 == 4 {
		packetHeader = packetHeader4[:]
	} else {
		packetHeader = packetHeader6[:]
	}
	_, err = bufio.WriteVectorised(t.tunWriter, [][]byte{packetHeader, p})
	if err == nil {
		n = len(p)
	}
	return
}

func (t *NativeTun) CreateVectorisedWriter() N.VectorisedWriter {
	return t
}

func (t *NativeTun) WriteVectorised(buffers []*buf.Buffer) error {
	var packetHeader []byte
	if buffers[0].Byte(0)>>4 == 4 {
		packetHeader = packetHeader4[:]
	} else {
		packetHeader = packetHeader6[:]
	}
	return t.tunWriter.WriteVectorised(append([]*buf.Buffer{buf.As(packetHeader)}, buffers...))
}

func (t *NativeTun) Close() error {
	flushDNSCache()
	return t.tunFile.Close()
}

const utunControlName = "com.apple.net.utun_control"

const (
	SIOCAIFADDR_IN6       = 2155899162 // netinet6/in6_var.h
	IN6_IFF_NODAD         = 0x0020     // netinet6/in6_var.h
	IN6_IFF_SECURED       = 0x0400     // netinet6/in6_var.h
	ND6_INFINITE_LIFETIME = 0xFFFFFFFF // netinet6/nd6.h
)

type ifAliasReq struct {
	Name    [unix.IFNAMSIZ]byte
	Addr    unix.RawSockaddrInet4
	Dstaddr unix.RawSockaddrInet4
	Mask    unix.RawSockaddrInet4
}

type ifAliasReq6 struct {
	Name     [16]byte
	Addr     unix.RawSockaddrInet6
	Dstaddr  unix.RawSockaddrInet6
	Mask     unix.RawSockaddrInet6
	Flags    uint32
	Lifetime addrLifetime6
}

type addrLifetime6 struct {
	Expire    float64
	Preferred float64
	Vltime    uint32
	Pltime    uint32
}

func configure(tunFd int, ifIndex int, name string, options Options) error {
	ctlInfo := &unix.CtlInfo{}
	copy(ctlInfo.Name[:], utunControlName)
	err := unix.IoctlCtlInfo(tunFd, ctlInfo)
	if err != nil {
		return os.NewSyscallError("IoctlCtlInfo", err)
	}

	err = unix.Connect(tunFd, &unix.SockaddrCtl{
		ID:   ctlInfo.Id,
		Unit: uint32(ifIndex) + 1,
	})
	if err != nil {
		return os.NewSyscallError("Connect", err)
	}

	err = unix.SetNonblock(tunFd, true)
	if err != nil {
		return os.NewSyscallError("SetNonblock", err)
	}

	err = useSocket(unix.AF_INET, unix.SOCK_DGRAM, 0, func(socketFd int) error {
		var ifr unix.IfreqMTU
		copy(ifr.Name[:], name)
		ifr.MTU = int32(options.MTU)
		return unix.IoctlSetIfreqMTU(socketFd, &ifr)
	})
	if err != nil {
		return os.NewSyscallError("IoctlSetIfreqMTU", err)
	}
	if len(options.Inet4Address) > 0 {
		for _, address := range options.Inet4Address {
			ifReq := ifAliasReq{
				Addr: unix.RawSockaddrInet4{
					Len:    unix.SizeofSockaddrInet4,
					Family: unix.AF_INET,
					Addr:   address.Addr().As4(),
				},
				Dstaddr: unix.RawSockaddrInet4{
					Len:    unix.SizeofSockaddrInet4,
					Family: unix.AF_INET,
					Addr:   address.Addr().As4(),
				},
				Mask: unix.RawSockaddrInet4{
					Len:    unix.SizeofSockaddrInet4,
					Family: unix.AF_INET,
					Addr:   netip.MustParseAddr(net.IP(net.CIDRMask(address.Bits(), 32)).String()).As4(),
				},
			}
			copy(ifReq.Name[:], name)
			err = useSocket(unix.AF_INET, unix.SOCK_DGRAM, 0, func(socketFd int) error {
				if _, _, errno := unix.Syscall(
					syscall.SYS_IOCTL,
					uintptr(socketFd),
					uintptr(unix.SIOCAIFADDR),
					uintptr(unsafe.Pointer(&ifReq)),
				); errno != 0 {
					return os.NewSyscallError("SIOCAIFADDR", errno)
				}
				return nil
			})
			if err != nil {
				return err
			}
		}
	}
	if len(options.Inet6Address) > 0 {
		for _, address := range options.Inet6Address {
			ifReq6 := ifAliasReq6{
				Addr: unix.RawSockaddrInet6{
					Len:    unix.SizeofSockaddrInet6,
					Family: unix.AF_INET6,
					Addr:   address.Addr().As16(),
				},
				Mask: unix.RawSockaddrInet6{
					Len:    unix.SizeofSockaddrInet6,
					Family: unix.AF_INET6,
					Addr:   netip.MustParseAddr(net.IP(net.CIDRMask(address.Bits(), 128)).String()).As16(),
				},
				Flags: IN6_IFF_NODAD | IN6_IFF_SECURED,
				Lifetime: addrLifetime6{
					Vltime: ND6_INFINITE_LIFETIME,
					Pltime: ND6_INFINITE_LIFETIME,
				},
			}
			if address.Bits() == 128 {
				ifReq6.Dstaddr = unix.RawSockaddrInet6{
					Len:    unix.SizeofSockaddrInet6,
					Family: unix.AF_INET6,
					Addr:   address.Addr().Next().As16(),
				}
			}
			copy(ifReq6.Name[:], name)
			err = useSocket(unix.AF_INET6, unix.SOCK_DGRAM, 0, func(socketFd int) error {
				if _, _, errno := unix.Syscall(
					syscall.SYS_IOCTL,
					uintptr(socketFd),
					uintptr(SIOCAIFADDR_IN6),
					uintptr(unsafe.Pointer(&ifReq6)),
				); errno != 0 {
					return os.NewSyscallError("SIOCAIFADDR_IN6", errno)
				}
				return nil
			})
			if err != nil {
				return err
			}
		}
	}
	if options.AutoRoute {
		var routeRanges []netip.Prefix
<<<<<<< HEAD
		routeRanges, err = options.BuildAutoRouteRanges()
=======
		routeRanges, err = options.BuildAutoRouteRanges(false)
>>>>>>> e9db7e17
		for _, routeRange := range routeRanges {
			if routeRange.Addr().Is4() {
				err = addRoute(routeRange, options.Inet4Address[0].Addr())
			} else {
				err = addRoute(routeRange, options.Inet6Address[0].Addr())
			}
			if err != nil {
				return E.Cause(err, "add route: ", routeRange)
			}
		}
		flushDNSCache()
	}
	return nil
}

func useSocket(domain, typ, proto int, block func(socketFd int) error) error {
	socketFd, err := unix.Socket(domain, typ, proto)
	if err != nil {
		return err
	}
	defer unix.Close(socketFd)
	return block(socketFd)
}

func addRoute(destination netip.Prefix, gateway netip.Addr) error {
	routeMessage := route.RouteMessage{
		Type:    unix.RTM_ADD,
		Flags:   unix.RTF_UP | unix.RTF_STATIC | unix.RTF_GATEWAY,
		Version: unix.RTM_VERSION,
		Seq:     1,
	}
	if gateway.Is4() {
		routeMessage.Addrs = []route.Addr{
			syscall.RTAX_DST:     &route.Inet4Addr{IP: destination.Addr().As4()},
			syscall.RTAX_NETMASK: &route.Inet4Addr{IP: netip.MustParseAddr(net.IP(net.CIDRMask(destination.Bits(), 32)).String()).As4()},
			syscall.RTAX_GATEWAY: &route.Inet4Addr{IP: gateway.As4()},
		}
	} else {
		routeMessage.Addrs = []route.Addr{
			syscall.RTAX_DST:     &route.Inet6Addr{IP: destination.Addr().As16()},
			syscall.RTAX_NETMASK: &route.Inet6Addr{IP: netip.MustParseAddr(net.IP(net.CIDRMask(destination.Bits(), 128)).String()).As16()},
			syscall.RTAX_GATEWAY: &route.Inet6Addr{IP: gateway.As16()},
		}
	}
	request, err := routeMessage.Marshal()
	if err != nil {
		return err
	}
	return useSocket(unix.AF_ROUTE, unix.SOCK_RAW, 0, func(socketFd int) error {
		return common.Error(unix.Write(socketFd, request))
	})
}

func flushDNSCache() {
	shell.Exec("dscacheutil", "-flushcache").Start()
}<|MERGE_RESOLUTION|>--- conflicted
+++ resolved
@@ -264,11 +264,7 @@
 	}
 	if options.AutoRoute {
 		var routeRanges []netip.Prefix
-<<<<<<< HEAD
-		routeRanges, err = options.BuildAutoRouteRanges()
-=======
 		routeRanges, err = options.BuildAutoRouteRanges(false)
->>>>>>> e9db7e17
 		for _, routeRange := range routeRanges {
 			if routeRange.Addr().Is4() {
 				err = addRoute(routeRange, options.Inet4Address[0].Addr())
