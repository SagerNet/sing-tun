--- conflicted
+++ resolved
@@ -192,34 +192,6 @@
 	return &net.IPNet{
 		IP:   prefix.Addr().AsSlice(),
 		Mask: net.CIDRMask(prefix.Bits(), prefix.Addr().BitLen()),
-<<<<<<< HEAD
-	}
-}
-
-func (t *NativeTun) routes(tunLink netlink.Link) ([]netlink.Route, error) {
-	var routes []netlink.Route
-	for _, address := range t.options.Inet6Address {
-		routes = append(routes, netlink.Route{
-			Dst:       prefixToIPNet(address),
-			LinkIndex: tunLink.Attrs().Index,
-			Table:     t.options.TableIndex,
-		})
-	}
-	if t.options.AutoRoute {
-		routeRanges, err := t.options.BuildAutoRouteRanges()
-		if err != nil {
-			return nil, err
-		}
-		for _, routeRange := range routeRanges {
-			routes = append(routes, netlink.Route{
-				Dst:       prefixToIPNet(routeRange),
-				LinkIndex: tunLink.Attrs().Index,
-				Table:     t.options.TableIndex,
-			})
-		}
-	}
-	return routes, nil
-=======
 	}
 }
 
@@ -235,7 +207,6 @@
 			Table:     t.options.TableIndex,
 		}
 	}), nil
->>>>>>> e9db7e17
 }
 
 const (
