--- conflicted
+++ resolved
@@ -670,33 +670,10 @@
 
 		if p6 && !t.options.StrictRoute {
 			it = netlink.NewRule()
-<<<<<<< HEAD
-			it.Priority = priority
-			it.Table = t.options.TableIndex
-			it.Family = unix.AF_INET
-			rules = append(rules, it)
-		} else {
-			if runtime.GOOS == "android" {
-				it = netlink.NewRule()
-				it.Priority = priority
-				it.IifName = t.options.Name
-				it.Table = 254 //main
-				it.Family = unix.AF_INET
-				it.SuppressPrefixlen = 0
-				rules = append(rules, it)
-			}
-			it = netlink.NewRule()
-			it.Priority = priority
-			it.Invert = true
-			it.IifName = "lo"
-			it.Table = t.options.TableIndex
-			it.Family = unix.AF_INET
-=======
 			it.Priority = priority6
 			it.IPProto = syscall.IPPROTO_ICMPV6
 			it.Goto = nopPriority
 			it.Family = unix.AF_INET6
->>>>>>> 85f5f2dd
 			rules = append(rules, it)
 			priority6++
 		}
@@ -911,15 +888,8 @@
 			dnsServer = append(dnsServer, t.options.Inet6Address[0].Addr().Next())
 		}
 	}
-<<<<<<< HEAD
-	go shell.Exec(ctlPath, "domain", t.options.Name, "~.").Run()
-	if t.options.AutoRoute {
-		go shell.Exec(ctlPath, "default-route", t.options.Name, "true").Run()
-		go shell.Exec(ctlPath, append([]string{"dns", t.options.Name}, common.Map(dnsServer, netip.Addr.String)...)...).Run()
-=======
 	if len(dnsServer) == 0 {
 		return
->>>>>>> 85f5f2dd
 	}
 	go func() {
 		_ = shell.Exec(ctlPath, "domain", t.options.Name, "~.").Run()
