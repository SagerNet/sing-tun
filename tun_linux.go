--- conflicted
+++ resolved
@@ -1,7 +1,6 @@
 package tun
 
 import (
-	"io"
 	"math/rand"
 	"net"
 	"net/netip"
@@ -14,12 +13,10 @@
 
 	"github.com/sagernet/netlink"
 	"github.com/sagernet/sing/common"
-<<<<<<< HEAD
-=======
 	"github.com/sagernet/sing/common/buf"
 	"github.com/sagernet/sing/common/bufio"
->>>>>>> b967c6f8
 	E "github.com/sagernet/sing/common/exceptions"
+	N "github.com/sagernet/sing/common/network"
 	"github.com/sagernet/sing/common/rw"
 	"github.com/sagernet/sing/common/shell"
 	"github.com/sagernet/sing/common/x/list"
@@ -38,10 +35,7 @@
 	ruleIndex6        []int
 	gsoEnabled        bool
 	gsoBuffer         []byte
-<<<<<<< HEAD
-=======
 	tcpGROAccess      sync.Mutex
->>>>>>> b967c6f8
 	tcp4GROTable      *tcpGROTable
 	tcp6GROTable      *tcpGROTable
 }
@@ -88,21 +82,6 @@
 	return 0
 }
 
-func (t *NativeTun) FrontHeadroom() int {
-	if t.gsoEnabled {
-		return virtioNetHdrLen
-	}
-	return 0
-}
-
-func (t *NativeTun) UpstreamWriter() io.Writer {
-	return t.tunFile
-}
-
-func (t *NativeTun) WriterReplaceable() bool {
-	return !t.gsoEnabled
-}
-
 func (t *NativeTun) Read(p []byte) (n int, err error) {
 	if t.gsoEnabled {
 		n, err = t.tunFile.Read(t.gsoBuffer)
@@ -126,33 +105,16 @@
 
 func (t *NativeTun) Write(p []byte) (n int, err error) {
 	if t.gsoEnabled {
-<<<<<<< HEAD
-		defer func() {
-			t.tcp4GROTable.reset()
-			t.tcp6GROTable.reset()
-		}()
-		var toWrite []int
-		err = handleGRO([][]byte{p}, virtioNetHdrLen, t.tcp4GROTable, t.tcp6GROTable, &toWrite)
-		if err != nil {
-			return
-		}
-		if len(toWrite) == 0 {
-			return
-		}
-=======
 		err = t.BatchWrite([][]byte{p})
 		if err != nil {
 			return
 		}
 		n = len(p)
 		return
->>>>>>> b967c6f8
 	}
 	return t.tunFile.Write(p)
 }
 
-<<<<<<< HEAD
-=======
 func (t *NativeTun) WriteVectorised(buffers []*buf.Buffer) error {
 	if t.gsoEnabled {
 		n := buf.LenMulti(buffers)
@@ -167,20 +129,15 @@
 	}
 }
 
->>>>>>> b967c6f8
 func (t *NativeTun) BatchSize() int {
 	if !t.gsoEnabled {
 		return 1
 	}
-<<<<<<< HEAD
-	return idealBatchSize
-=======
 	batchSize := int(t.options.GSOMaxSize/t.options.MTU) * 2
 	if batchSize > idealBatchSize {
 		batchSize = idealBatchSize
 	}
 	return batchSize
->>>>>>> b967c6f8
 }
 
 func (t *NativeTun) BatchRead(buffers [][]byte, readN []int) (n int, err error) {
@@ -193,16 +150,10 @@
 		if err != nil {
 			return
 		}
-<<<<<<< HEAD
-=======
-
->>>>>>> b967c6f8
 		return
 	} else {
 		return 0, os.ErrInvalid
 	}
-<<<<<<< HEAD
-=======
 }
 
 func (t *NativeTun) BatchWrite(buffers [][]byte) error {
@@ -224,7 +175,6 @@
 		}
 	}
 	return nil
->>>>>>> b967c6f8
 }
 
 var controlPath string
