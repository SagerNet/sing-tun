package tun

import (
	"math/rand"
	"net"
	"net/netip"
	"os"
	"os/exec"
	"runtime"
	"sync"
	"syscall"
	"unsafe"

	"github.com/sagernet/netlink"
	"github.com/sagernet/sing/common"
	"github.com/sagernet/sing/common/buf"
	"github.com/sagernet/sing/common/bufio"
	E "github.com/sagernet/sing/common/exceptions"
	N "github.com/sagernet/sing/common/network"
	"github.com/sagernet/sing/common/rw"
	"github.com/sagernet/sing/common/shell"
	"github.com/sagernet/sing/common/x/list"

	"golang.org/x/sys/unix"
)

var _ LinuxTUN = (*NativeTun)(nil)

type NativeTun struct {
	tunFd             int
	tunFile           *os.File
	tunWriter         N.VectorisedWriter
	interfaceCallback *list.Element[DefaultInterfaceUpdateCallback]
	options           Options
	ruleIndex6        []int
	gsoEnabled        bool
	gsoBuffer         []byte
	gsoToWrite        []int
	gsoReadAccess     sync.Mutex
	tcpGROAccess      sync.Mutex
	tcp4GROTable      *tcpGROTable
	tcp6GROTable      *tcpGROTable
	txChecksumOffload bool
}

func New(options Options) (Tun, error) {
	var nativeTun *NativeTun
	if options.FileDescriptor == 0 {
		tunFd, err := open(options.Name, options.GSO)
		if err != nil {
			return nil, err
		}
		tunLink, err := netlink.LinkByName(options.Name)
		if err != nil {
			return nil, E.Errors(err, unix.Close(tunFd))
		}
		nativeTun = &NativeTun{
			tunFd:   tunFd,
			tunFile: os.NewFile(uintptr(tunFd), "tun"),
			options: options,
		}
		err = nativeTun.configure(tunLink)
		if err != nil {
			return nil, E.Errors(err, unix.Close(tunFd))
		}
	} else {
		nativeTun = &NativeTun{
			tunFd:   options.FileDescriptor,
			tunFile: os.NewFile(uintptr(options.FileDescriptor), "tun"),
			options: options,
		}
	}
	var ok bool
	nativeTun.tunWriter, ok = bufio.CreateVectorisedWriter(nativeTun.tunFile)
	if !ok {
		panic("create vectorised writer")
	}
	return nativeTun, nil
}

func (t *NativeTun) FrontHeadroom() int {
	if t.gsoEnabled {
		return virtioNetHdrLen
	}
	return 0
}

func (t *NativeTun) Read(p []byte) (n int, err error) {
	if t.gsoEnabled {
		n, err = t.tunFile.Read(t.gsoBuffer)
		if err != nil {
			return
		}
		var sizes [1]int
		n, err = handleVirtioRead(t.gsoBuffer[:n], [][]byte{p}, sizes[:], 0)
		if err != nil {
			return
		}
		if n == 0 {
			return
		}
		n = sizes[0]
		return
	} else {
		return t.tunFile.Read(p)
	}
}

func (t *NativeTun) Write(p []byte) (n int, err error) {
	if t.gsoEnabled {
		err = t.BatchWrite([][]byte{p}, virtioNetHdrLen)
		if err != nil {
			return
		}
		n = len(p)
		return
	}
	return t.tunFile.Write(p)
}

func (t *NativeTun) WriteVectorised(buffers []*buf.Buffer) error {
	if t.gsoEnabled {
		n := buf.LenMulti(buffers)
		buffer := buf.NewSize(virtioNetHdrLen + n)
		buffer.Truncate(virtioNetHdrLen)
		buf.CopyMulti(buffer.Extend(n), buffers)
		_, err := t.tunFile.Write(buffer.Bytes())
		buffer.Release()
		return err
	} else {
		return t.tunWriter.WriteVectorised(buffers)
	}
}

func (t *NativeTun) BatchSize() int {
	if !t.gsoEnabled {
		return 1
	}
	batchSize := int(gsoMaxSize/t.options.MTU) * 2
	if batchSize > idealBatchSize {
		batchSize = idealBatchSize
	}
	return batchSize
}

<<<<<<< HEAD
func (t *NativeTun) BatchRead(buffers [][]byte, readN []int) (n int, err error) {
	if t.gsoEnabled {
		n, err = t.tunFile.Read(t.gsoBuffer)
		if err != nil {
			return
		}
		n, err = handleVirtioRead(t.gsoBuffer[:n], buffers, readN, 0)
		if err != nil {
			return
		}
=======
func (t *NativeTun) BatchRead(buffers [][]byte, offset int, readN []int) (n int, err error) {
	t.gsoReadAccess.Lock()
	defer t.gsoReadAccess.Unlock()
	n, err = t.tunFile.Read(t.gsoBuffer)
	if err != nil {
>>>>>>> ff77bec3
		return
	}
	return handleVirtioRead(t.gsoBuffer[:n], buffers, readN, offset)
}

func (t *NativeTun) BatchWrite(buffers [][]byte, offset int) error {
	t.tcpGROAccess.Lock()
	defer func() {
		t.tcp4GROTable.reset()
		t.tcp6GROTable.reset()
		t.tcpGROAccess.Unlock()
	}()
	t.gsoToWrite = t.gsoToWrite[:0]
	err := handleGRO(buffers, offset, t.tcp4GROTable, t.tcp6GROTable, &t.gsoToWrite)
	if err != nil {
		return err
	}
	offset -= virtioNetHdrLen
	for _, bufferIndex := range t.gsoToWrite {
		_, err = t.tunFile.Write(buffers[bufferIndex][offset:])
		if err != nil {
			return err
		}
	}
	return nil
}

var controlPath string

func init() {
	const defaultTunPath = "/dev/net/tun"
	const androidTunPath = "/dev/tun"
	if rw.FileExists(androidTunPath) {
		controlPath = androidTunPath
	} else {
		controlPath = defaultTunPath
	}
}

func open(name string, vnetHdr bool) (int, error) {
	fd, err := unix.Open(controlPath, unix.O_RDWR, 0)
	if err != nil {
		return -1, err
	}

	var ifr struct {
		name  [16]byte
		flags uint16
		_     [22]byte
	}

	copy(ifr.name[:], name)
	ifr.flags = unix.IFF_TUN | unix.IFF_NO_PI
	if vnetHdr {
		ifr.flags |= unix.IFF_VNET_HDR
	}
	_, _, errno := unix.Syscall(unix.SYS_IOCTL, uintptr(fd), unix.TUNSETIFF, uintptr(unsafe.Pointer(&ifr)))
	if errno != 0 {
		unix.Close(fd)
		return -1, errno
	}

	if err = unix.SetNonblock(fd, true); err != nil {
		unix.Close(fd)
		return -1, err
	}

	return fd, nil
}

func (t *NativeTun) configure(tunLink netlink.Link) error {
	err := netlink.LinkSetMTU(tunLink, int(t.options.MTU))
	if err == unix.EPERM {
		// unprivileged
		return nil
	} else if err != nil {
		return err
	}

	if len(t.options.Inet4Address) > 0 {
		for _, address := range t.options.Inet4Address {
			addr4, _ := netlink.ParseAddr(address.String())
			err = netlink.AddrAdd(tunLink, addr4)
			if err != nil {
				return err
			}
		}
	}
	if len(t.options.Inet6Address) > 0 {
		for _, address := range t.options.Inet6Address {
			addr6, _ := netlink.ParseAddr(address.String())
			err = netlink.AddrAdd(tunLink, addr6)
			if err != nil {
				return err
			}
		}
	}

	if t.options.GSO {
		var vnetHdrEnabled bool
		vnetHdrEnabled, err = checkVNETHDREnabled(t.tunFd, t.options.Name)
		if err != nil {
			return E.Cause(err, "enable offload: check IFF_VNET_HDR enabled")
		}
		if !vnetHdrEnabled {
			return E.Cause(err, "enable offload: IFF_VNET_HDR not enabled")
		}
		err = setTCPOffload(t.tunFd)
		if err != nil {
			return err
		}
		t.gsoEnabled = true
		t.gsoBuffer = make([]byte, virtioNetHdrLen+int(gsoMaxSize))
		t.tcp4GROTable = newTCPGROTable()
		t.tcp6GROTable = newTCPGROTable()
	}

	var rxChecksumOffload bool
	rxChecksumOffload, err = checkChecksumOffload(t.options.Name, unix.ETHTOOL_GRXCSUM)
	if err == nil && !rxChecksumOffload {
		_ = setChecksumOffload(t.options.Name, unix.ETHTOOL_SRXCSUM)
	}

	if t.options._TXChecksumOffload {
		var txChecksumOffload bool
		txChecksumOffload, err = checkChecksumOffload(t.options.Name, unix.ETHTOOL_GTXCSUM)
		if err != nil {
			return err
		}
		if err == nil && !txChecksumOffload {
			err = setChecksumOffload(t.options.Name, unix.ETHTOOL_STXCSUM)
			if err != nil {
				return err
			}
		}
		t.txChecksumOffload = true
	}

	err = netlink.LinkSetUp(tunLink)
	if err != nil {
		return err
	}

	if t.options.TableIndex == 0 {
		for {
			t.options.TableIndex = int(rand.Uint32())
			routeList, fErr := netlink.RouteListFiltered(netlink.FAMILY_ALL, &netlink.Route{Table: t.options.TableIndex}, netlink.RT_FILTER_TABLE)
			if len(routeList) == 0 || fErr != nil {
				break
			}
		}
	}

	err = t.setRoute(tunLink)
	if err != nil {
		_ = t.unsetRoute0(tunLink)
		return err
	}

	err = t.unsetRules()
	if err != nil {
		return E.Cause(err, "cleanup rules")
	}
	err = t.setRules()
	if err != nil {
		_ = t.unsetRules()
		return err
	}

	t.setSearchDomainForSystemdResolved()

	if t.options.AutoRoute && runtime.GOOS == "android" {
		t.interfaceCallback = t.options.InterfaceMonitor.RegisterCallback(t.routeUpdate)
	}
	return nil
}

func (t *NativeTun) Close() error {
	if t.interfaceCallback != nil {
		t.options.InterfaceMonitor.UnregisterCallback(t.interfaceCallback)
	}
	return E.Errors(t.unsetRoute(), t.unsetRules(), common.Close(common.PtrOrNil(t.tunFile)))
}

func (t *NativeTun) TXChecksumOffload() bool {
	return t.txChecksumOffload
}

func prefixToIPNet(prefix netip.Prefix) *net.IPNet {
	return &net.IPNet{
		IP:   prefix.Addr().AsSlice(),
		Mask: net.CIDRMask(prefix.Bits(), prefix.Addr().BitLen()),
	}
}

func (t *NativeTun) routes(tunLink netlink.Link) ([]netlink.Route, error) {
	routeRanges, err := t.options.BuildAutoRouteRanges(false)
	if err != nil {
		return nil, err
	}
	return common.Map(routeRanges, func(it netip.Prefix) netlink.Route {
		return netlink.Route{
			Dst:       prefixToIPNet(it),
			LinkIndex: tunLink.Attrs().Index,
			Table:     t.options.TableIndex,
		}
	}), nil
}

const (
	ruleStart = 9000
	ruleEnd   = ruleStart + 10
)

func (t *NativeTun) nextIndex6() int {
	ruleList, err := netlink.RuleList(netlink.FAMILY_V6)
	if err != nil {
		return -1
	}
	var minIndex int
	for _, rule := range ruleList {
		if rule.Priority > 0 && (minIndex == 0 || rule.Priority < minIndex) {
			minIndex = rule.Priority
		}
	}
	minIndex--
	t.ruleIndex6 = append(t.ruleIndex6, minIndex)
	return minIndex
}

func (t *NativeTun) rules() []*netlink.Rule {
	if !t.options.AutoRoute {
		if len(t.options.Inet6Address) > 0 {
			it := netlink.NewRule()
			it.Priority = t.nextIndex6()
			it.Table = t.options.TableIndex
			it.Family = unix.AF_INET6
			it.OifName = t.options.Name
			return []*netlink.Rule{it}
		}
		return nil
	}

	var p4, p6 bool
	var pRule int
	if len(t.options.Inet4Address) > 0 {
		p4 = true
		pRule += 1
	}
	if len(t.options.Inet6Address) > 0 {
		p6 = true
		pRule += 1
	}
	if pRule == 0 {
		return []*netlink.Rule{}
	}

	var rules []*netlink.Rule
	var it *netlink.Rule

	excludeRanges := t.options.ExcludedRanges()
	priority := ruleStart
	priority6 := priority
	nopPriority := ruleEnd

	for _, excludeRange := range excludeRanges {
		if p4 {
			it = netlink.NewRule()
			it.Priority = priority
			it.UIDRange = netlink.NewRuleUIDRange(excludeRange.Start, excludeRange.End)
			it.Goto = nopPriority
			it.Family = unix.AF_INET
			rules = append(rules, it)
		}
		if p6 {
			it = netlink.NewRule()
			it.Priority = priority6
			it.UIDRange = netlink.NewRuleUIDRange(excludeRange.Start, excludeRange.End)
			it.Goto = nopPriority
			it.Family = unix.AF_INET6
			rules = append(rules, it)
		}
	}
	if len(excludeRanges) > 0 {
		if p4 {
			priority++
		}
		if p6 {
			priority6++
		}
	}
	if len(t.options.IncludeInterface) > 0 {
		matchPriority := priority + 2*len(t.options.IncludeInterface) + 1
		for _, includeInterface := range t.options.IncludeInterface {
			if p4 {
				it = netlink.NewRule()
				it.Priority = priority
				it.IifName = includeInterface
				it.Goto = matchPriority
				it.Family = unix.AF_INET
				rules = append(rules, it)
				priority++

				it = netlink.NewRule()
				it.Priority = priority
				it.OifName = includeInterface
				it.Goto = matchPriority
				it.Family = unix.AF_INET
				rules = append(rules, it)
				priority++
			}
			if p6 {
				it = netlink.NewRule()
				it.Priority = priority6
				it.IifName = includeInterface
				it.Goto = matchPriority
				it.Family = unix.AF_INET6
				rules = append(rules, it)
				priority6++

				it = netlink.NewRule()
				it.Priority = priority6
				it.OifName = includeInterface
				it.Goto = matchPriority
				it.Family = unix.AF_INET6
				rules = append(rules, it)
				priority6++
			}
		}
		if p4 {
			it = netlink.NewRule()
			it.Priority = priority
			it.Family = unix.AF_INET
			it.Goto = nopPriority
			rules = append(rules, it)
			priority++

			it = netlink.NewRule()
			it.Priority = matchPriority
			it.Family = unix.AF_INET
			rules = append(rules, it)
			priority++
		}
		if p6 {
			it = netlink.NewRule()
			it.Priority = priority6
			it.Family = unix.AF_INET6
			it.Goto = nopPriority
			rules = append(rules, it)
			priority6++

			it = netlink.NewRule()
			it.Priority = matchPriority
			it.Family = unix.AF_INET6
			rules = append(rules, it)
			priority6++
		}
	} else if len(t.options.ExcludeInterface) > 0 {
		for _, excludeInterface := range t.options.ExcludeInterface {
			if p4 {
				it = netlink.NewRule()
				it.Priority = priority
				it.IifName = excludeInterface
				it.Goto = nopPriority
				it.Family = unix.AF_INET
				rules = append(rules, it)
				priority++

				it = netlink.NewRule()
				it.Priority = priority
				it.OifName = excludeInterface
				it.Goto = nopPriority
				it.Family = unix.AF_INET
				rules = append(rules, it)
				priority++
			}
			if p6 {
				it = netlink.NewRule()
				it.Priority = priority6
				it.IifName = excludeInterface
				it.Goto = nopPriority
				it.Family = unix.AF_INET6
				rules = append(rules, it)
				priority6++

				it = netlink.NewRule()
				it.Priority = priority6
				it.OifName = excludeInterface
				it.Goto = nopPriority
				it.Family = unix.AF_INET6
				rules = append(rules, it)
				priority6++
			}
		}
	}

	if runtime.GOOS == "android" && t.options.InterfaceMonitor.AndroidVPNEnabled() {
		const protectedFromVPN = 0x20000
		if p4 || t.options.StrictRoute {
			it = netlink.NewRule()
			if t.options.InterfaceMonitor.OverrideAndroidVPN() {
				it.Mark = protectedFromVPN
			}
			it.Mask = protectedFromVPN
			it.Priority = priority
			it.Family = unix.AF_INET
			it.Goto = nopPriority
			rules = append(rules, it)
			priority++
		}
		if p6 || t.options.StrictRoute {
			it = netlink.NewRule()
			if t.options.InterfaceMonitor.OverrideAndroidVPN() {
				it.Mark = protectedFromVPN
			}
			it.Mask = protectedFromVPN
			it.Family = unix.AF_INET6
			it.Priority = priority6
			it.Goto = nopPriority
			rules = append(rules, it)
			priority6++
		}
	}

	if t.options.StrictRoute {
		if !p4 {
			it = netlink.NewRule()
			it.Priority = priority
			it.Family = unix.AF_INET
			it.Type = unix.FR_ACT_UNREACHABLE
			rules = append(rules, it)
			priority++
		}
		if !p6 {
			it = netlink.NewRule()
			it.Priority = priority6
			it.Family = unix.AF_INET6
			it.Type = unix.FR_ACT_UNREACHABLE
			rules = append(rules, it)
			priority6++
		}
	}

	if runtime.GOOS != "android" {
		if p4 {
			for _, address := range t.options.Inet4Address {
				it = netlink.NewRule()
				it.Priority = priority
				it.Dst = address.Masked()
				it.Table = t.options.TableIndex
				it.Family = unix.AF_INET
				rules = append(rules, it)
			}
			priority++
		}
		/*if p6 {
			it = netlink.NewRule()
			it.Priority = priority
			it.Dst = t.options.Inet6Address.Masked()
			it.Table = tunTableIndex
			it.Family = unix.AF_INET6
			rules = append(rules, it)
		}*/
		if p4 {
			it = netlink.NewRule()
			it.Priority = priority
			it.IPProto = syscall.IPPROTO_ICMP
			it.Goto = nopPriority
			it.Family = unix.AF_INET
			rules = append(rules, it)
			priority++
		}
		if p6 {
			it = netlink.NewRule()
			it.Priority = priority6
			it.IPProto = syscall.IPPROTO_ICMPV6
			it.Goto = nopPriority
			it.Family = unix.AF_INET6
			rules = append(rules, it)
			priority6++
		}
		if p4 {
			it = netlink.NewRule()
			it.Priority = priority
			it.Invert = true
			it.Dport = netlink.NewRulePortRange(53, 53)
			it.Table = unix.RT_TABLE_MAIN
			it.SuppressPrefixlen = 0
			it.Family = unix.AF_INET
			rules = append(rules, it)
		}
		if p6 {
			it = netlink.NewRule()
			it.Priority = priority6
			it.Invert = true
			it.Dport = netlink.NewRulePortRange(53, 53)
			it.Table = unix.RT_TABLE_MAIN
			it.SuppressPrefixlen = 0
			it.Family = unix.AF_INET6
			rules = append(rules, it)
		}
	}

	if p4 {
		if t.options.StrictRoute {
			it = netlink.NewRule()
			it.Priority = priority
			it.Table = t.options.TableIndex
			it.Family = unix.AF_INET
			rules = append(rules, it)
		} else {
			if runtime.GOOS == "android" {
				it = netlink.NewRule()
				it.Priority = priority
				it.IifName = t.options.Name
				it.Table = 254 //main
				it.Family = unix.AF_INET
				it.SuppressPrefixlen = 0
				rules = append(rules, it)
			}
			it = netlink.NewRule()
			it.Priority = priority
			it.Invert = true
			it.IifName = "lo"
			it.Table = t.options.TableIndex
			it.Family = unix.AF_INET
			rules = append(rules, it)

			it = netlink.NewRule()
			it.Priority = priority
			it.IifName = "lo"
			it.Src = netip.PrefixFrom(netip.IPv4Unspecified(), 32)
			it.Table = t.options.TableIndex
			it.Family = unix.AF_INET
			rules = append(rules, it)

			for _, address := range t.options.Inet4Address {
				it = netlink.NewRule()
				it.Priority = priority
				it.IifName = "lo"
				it.Src = address.Masked()
				it.Table = t.options.TableIndex
				it.Family = unix.AF_INET
				rules = append(rules, it)
			}
		}
		priority++
	}
	if p6 {
		if !t.options.StrictRoute {
			for _, address := range t.options.Inet6Address {
				it = netlink.NewRule()
				it.Priority = priority6
				it.IifName = "lo"
				it.Src = address.Masked()
				it.Table = t.options.TableIndex
				it.Family = unix.AF_INET6
				rules = append(rules, it)
			}
			priority6++

			it = netlink.NewRule()
			it.Priority = priority6
			it.IifName = "lo"
			it.Src = netip.PrefixFrom(netip.IPv6Unspecified(), 1)
			it.Goto = nopPriority
			it.Family = unix.AF_INET6
			rules = append(rules, it)

			it = netlink.NewRule()
			it.Priority = priority6
			it.IifName = "lo"
			it.Src = netip.PrefixFrom(netip.AddrFrom16([16]byte{0: 128}), 1)
			it.Goto = nopPriority
			it.Family = unix.AF_INET6
			rules = append(rules, it)

			priority6++
		}

		it = netlink.NewRule()
		it.Priority = priority6
		it.Table = t.options.TableIndex
		it.Family = unix.AF_INET6
		rules = append(rules, it)
		priority6++
	}
	if p4 {
		it = netlink.NewRule()
		it.Priority = nopPriority
		it.Family = unix.AF_INET
		rules = append(rules, it)
	}
	if p6 {
		it = netlink.NewRule()
		it.Priority = nopPriority
		it.Family = unix.AF_INET6
		rules = append(rules, it)
	}
	return rules
}

func (t *NativeTun) setRoute(tunLink netlink.Link) error {
	routes, err := t.routes(tunLink)
	if err != nil {
		return err
	}
	for i, route := range routes {
		err := netlink.RouteAdd(&route)
		if err != nil {
			return E.Cause(err, "add route ", i)
		}
	}
	return nil
}

func (t *NativeTun) setRules() error {
	for i, rule := range t.rules() {
		err := netlink.RuleAdd(rule)
		if err != nil {
			return E.Cause(err, "add rule ", i, "/", len(t.rules()))
		}
	}
	return nil
}

func (t *NativeTun) unsetRoute() error {
	if t.options.FileDescriptor > 0 {
		return nil
	}
	tunLink, err := netlink.LinkByName(t.options.Name)
	if err != nil {
		return err
	}
	return t.unsetRoute0(tunLink)
}

func (t *NativeTun) unsetRoute0(tunLink netlink.Link) error {
	if routes, err := t.routes(tunLink); err == nil {
		for _, route := range routes {
			_ = netlink.RouteDel(&route)
		}
	}
	return nil
}

func (t *NativeTun) unsetRules() error {
	if t.options.FileDescriptor > 0 {
		return nil
	}
	if len(t.ruleIndex6) > 0 {
		for _, index := range t.ruleIndex6 {
			ruleToDel := netlink.NewRule()
			ruleToDel.Family = unix.AF_INET6
			ruleToDel.Priority = index
			err := netlink.RuleDel(ruleToDel)
			if err != nil {
				return E.Cause(err, "unset rule6 ", index)
			}
		}
		t.ruleIndex6 = nil
	}
	if t.options.AutoRoute {
		ruleList, err := netlink.RuleList(netlink.FAMILY_ALL)
		if err != nil {
			return err
		}
		for _, rule := range ruleList {
			if rule.Priority >= ruleStart && rule.Priority <= ruleEnd {
				ruleToDel := netlink.NewRule()
				ruleToDel.Family = rule.Family
				ruleToDel.Priority = rule.Priority
				err = netlink.RuleDel(ruleToDel)
				if err != nil {
					return E.Cause(err, "unset rule ", rule.Priority, " for ", rule.Family)
				}
			}
		}
	}
	return nil
}

func (t *NativeTun) resetRules() error {
	t.unsetRules()
	return t.setRules()
}

func (t *NativeTun) routeUpdate(event int) {
	if event&EventAndroidVPNUpdate == 0 {
		return
	}
	err := t.resetRules()
	if err != nil {
		if t.options.Logger != nil {
			t.options.Logger.Error(E.Cause(err, "reset route"))
		}
	}
}

func (t *NativeTun) setSearchDomainForSystemdResolved() {
	ctlPath, err := exec.LookPath("resolvectl")
	if err != nil {
		return
	}
	var dnsServer []netip.Addr
	if len(t.options.Inet4Address) > 0 {
		dnsServer = append(dnsServer, t.options.Inet4Address[0].Addr().Next())
	}
	if len(t.options.Inet6Address) > 0 {
		dnsServer = append(dnsServer, t.options.Inet6Address[0].Addr().Next())
	}
	shell.Exec(ctlPath, "domain", t.options.Name, "~.").Start()
	if t.options.AutoRoute {
		shell.Exec(ctlPath, "default-route", t.options.Name, "true").Start()
		shell.Exec(ctlPath, append([]string{"dns", t.options.Name}, common.Map(dnsServer, netip.Addr.String)...)...).Start()
	}
}<|MERGE_RESOLUTION|>--- conflicted
+++ resolved
@@ -143,24 +143,11 @@
 	return batchSize
 }
 
-<<<<<<< HEAD
-func (t *NativeTun) BatchRead(buffers [][]byte, readN []int) (n int, err error) {
-	if t.gsoEnabled {
-		n, err = t.tunFile.Read(t.gsoBuffer)
-		if err != nil {
-			return
-		}
-		n, err = handleVirtioRead(t.gsoBuffer[:n], buffers, readN, 0)
-		if err != nil {
-			return
-		}
-=======
 func (t *NativeTun) BatchRead(buffers [][]byte, offset int, readN []int) (n int, err error) {
 	t.gsoReadAccess.Lock()
 	defer t.gsoReadAccess.Unlock()
 	n, err = t.tunFile.Read(t.gsoBuffer)
 	if err != nil {
->>>>>>> ff77bec3
 		return
 	}
 	return handleVirtioRead(t.gsoBuffer[:n], buffers, readN, offset)
