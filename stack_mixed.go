//go:build with_gvisor

package tun

import (
	"time"

<<<<<<< HEAD
	"github.com/sagernet/sing/common"
=======
	"github.com/sagernet/gvisor/pkg/buffer"
	"github.com/sagernet/gvisor/pkg/tcpip/adapters/gonet"
	"github.com/sagernet/gvisor/pkg/tcpip/header"
	"github.com/sagernet/gvisor/pkg/tcpip/link/channel"
	"github.com/sagernet/gvisor/pkg/tcpip/stack"
	"github.com/sagernet/gvisor/pkg/tcpip/transport/udp"
	"github.com/sagernet/gvisor/pkg/waiter"
	"github.com/sagernet/sing-tun/internal/clashtcpip"
>>>>>>> b967c6f8
	"github.com/sagernet/sing/common/bufio"
	"github.com/sagernet/sing/common/canceler"
	E "github.com/sagernet/sing/common/exceptions"
	M "github.com/sagernet/sing/common/metadata"
<<<<<<< HEAD
	N "github.com/sagernet/sing/common/network"

	"github.com/metacubex/gvisor/pkg/buffer"
	"github.com/metacubex/gvisor/pkg/tcpip/adapters/gonet"
	"github.com/metacubex/gvisor/pkg/tcpip/header"
	"github.com/metacubex/gvisor/pkg/tcpip/link/channel"
	"github.com/metacubex/gvisor/pkg/tcpip/stack"
	"github.com/metacubex/gvisor/pkg/tcpip/transport/udp"
	"github.com/metacubex/gvisor/pkg/waiter"
	"github.com/metacubex/sing-tun/internal/clashtcpip"
=======
>>>>>>> b967c6f8
)

type Mixed struct {
	*System
	endpointIndependentNat bool
	stack                  *stack.Stack
	endpoint               *channel.Endpoint
}

func NewMixed(
	options StackOptions,
) (Stack, error) {
	system, err := NewSystem(options)
	if err != nil {
		return nil, err
	}
	return &Mixed{
		System:                 system.(*System),
<<<<<<< HEAD
		writer:                 bufio.NewVectorisedWriter(options.Tun),
=======
>>>>>>> b967c6f8
		endpointIndependentNat: options.EndpointIndependentNat,
	}, nil
}

func (m *Mixed) Start() error {
	err := m.System.start()
	if err != nil {
		return err
	}
	endpoint := channel.New(1024, uint32(m.mtu), "")
	ipStack, err := newGVisorStack(endpoint)
	if err != nil {
		return err
	}
	if !m.endpointIndependentNat {
		udpForwarder := udp.NewForwarder(ipStack, func(request *udp.ForwarderRequest) {
			var wq waiter.Queue
			endpoint, err := request.CreateEndpoint(&wq)
			if err != nil {
				return
			}
			udpConn := gonet.NewUDPConn(ipStack, &wq, endpoint)
			lAddr := udpConn.RemoteAddr()
			rAddr := udpConn.LocalAddr()
			if lAddr == nil || rAddr == nil {
				endpoint.Abort()
				return
			}
			gConn := &gUDPConn{UDPConn: udpConn}
			go func() {
				var metadata M.Metadata
				metadata.Source = M.SocksaddrFromNet(lAddr)
				metadata.Destination = M.SocksaddrFromNet(rAddr)
				ctx, conn := canceler.NewPacketConn(m.ctx, bufio.NewUnbindPacketConnWithAddr(gConn, metadata.Destination), time.Duration(m.udpTimeout)*time.Second)
				hErr := m.handler.NewPacketConnection(ctx, conn, metadata)
				if hErr != nil {
					endpoint.Abort()
				}
			}()
		})
		ipStack.SetTransportProtocolHandler(udp.ProtocolNumber, udpForwarder.HandlePacket)
	} else {
		ipStack.SetTransportProtocolHandler(udp.ProtocolNumber, NewUDPForwarder(m.ctx, ipStack, m.handler, m.udpTimeout).HandlePacket)
	}
	m.stack = ipStack
	m.endpoint = endpoint
	go m.tunLoop()
	go m.packetLoop()
	return nil
}

func (m *Mixed) tunLoop() {
	if winTun, isWinTun := m.tun.(WinTun); isWinTun {
		m.wintunLoop(winTun)
		return
	}
<<<<<<< HEAD

=======
>>>>>>> b967c6f8
	if batchTUN, isBatchTUN := m.tun.(BatchTUN); isBatchTUN {
		batchSize := batchTUN.BatchSize()
		if batchSize > 1 {
			m.batchLoop(batchTUN, batchSize)
			return
		}
	}
	frontHeadroom := m.tun.FrontHeadroom()
	packetBuffer := make([]byte, m.mtu+frontHeadroom+PacketOffset)
	for {
		n, err := m.tun.Read(packetBuffer[frontHeadroom:])
		if err != nil {
			if E.IsClosed(err) {
				return
			}
			m.logger.Error(E.Cause(err, "read packet"))
		}
		if n < clashtcpip.IPv4PacketMinLength {
			continue
		}
		rawPacket := packetBuffer[:frontHeadroom+n]
		packet := packetBuffer[frontHeadroom+PacketOffset : frontHeadroom+n]
<<<<<<< HEAD
		m.processPacket(rawPacket, packet)
=======
		if m.processPacket(packet) {
			_, err = m.tun.Write(rawPacket)
			if err != nil {
				m.logger.Trace(E.Cause(err, "write packet"))
			}
		}
>>>>>>> b967c6f8
	}
}

func (m *Mixed) wintunLoop(winTun WinTun) {
	for {
		packet, release, err := winTun.ReadPacket()
		if err != nil {
			return
		}
		if len(packet) < clashtcpip.IPv4PacketMinLength {
			release()
			continue
		}
<<<<<<< HEAD
		m.processPacket(packet, packet)
=======
		if m.processPacket(packet) {
			_, err = winTun.Write(packet)
			if err != nil {
				m.logger.Trace(E.Cause(err, "write packet"))
			}
		}
>>>>>>> b967c6f8
		release()
	}
}

func (m *Mixed) batchLoop(linuxTUN BatchTUN, batchSize int) {
	frontHeadroom := m.tun.FrontHeadroom()
	packetBuffers := make([][]byte, batchSize)
<<<<<<< HEAD
	for i := range packetBuffers {
		packetBuffers[i] = make([]byte, m.mtu+frontHeadroom+PacketOffset)
	}
	packetSizes := make([]int, batchSize)
	for {
		n, err := linuxTUN.BatchRead(packetBuffers, packetSizes)
=======
	readBuffers := make([][]byte, batchSize)
	writeBuffers := make([][]byte, batchSize)
	packetSizes := make([]int, batchSize)
	for i := range packetBuffers {
		packetBuffers[i] = make([]byte, m.mtu+frontHeadroom+PacketOffset)
		readBuffers[i] = packetBuffers[i][frontHeadroom:]
	}
	for {
		n, err := linuxTUN.BatchRead(readBuffers, packetSizes)
>>>>>>> b967c6f8
		if err != nil {
			if E.IsClosed(err) {
				return
			}
			m.logger.Error(E.Cause(err, "batch read packet"))
		}
		if n == 0 {
			continue
		}
		for i := 0; i < n; i++ {
<<<<<<< HEAD
			packetBuffer := packetBuffers[i][:packetSizes[i]]
			if n < clashtcpip.IPv4PacketMinLength {
				continue
			}
			rawPacket := packetBuffer[:frontHeadroom+n]
			packet := packetBuffer[frontHeadroom+PacketOffset : frontHeadroom+n]
			m.processPacket(rawPacket, packet)
		}
	}
}

func (m *Mixed) processPacket(rawPacket []byte, packet []byte) {
	var err error
	switch ipVersion := packet[0] >> 4; ipVersion {
	case 4:
		err = m.processIPv4(rawPacket, packet)
	case 6:
		err = m.processIPv6(rawPacket, packet)
=======
			packetSize := packetSizes[i]
			if packetSize < clashtcpip.IPv4PacketMinLength {
				continue
			}
			packetBuffer := packetBuffers[i]
			packet := packetBuffer[frontHeadroom+PacketOffset : frontHeadroom+packetSize]
			if m.processPacket(packet) {
				writeBuffers = append(writeBuffers, packetBuffer[:frontHeadroom+packetSize])
			}
		}
		if len(writeBuffers) > 0 {
			err = linuxTUN.BatchWrite(writeBuffers)
			if err != nil {
				m.logger.Trace(E.Cause(err, "batch write packet"))
			}
			writeBuffers = writeBuffers[:0]
		}
	}
}

func (m *Mixed) processPacket(packet []byte) bool {
	var (
		writeBack bool
		err       error
	)
	switch ipVersion := packet[0] >> 4; ipVersion {
	case 4:
		writeBack, err = m.processIPv4(packet)
	case 6:
		writeBack, err = m.processIPv6(packet)
>>>>>>> b967c6f8
	default:
		err = E.New("ip: unknown version: ", ipVersion)
	}
	if err != nil {
		m.logger.Trace(err)
<<<<<<< HEAD
=======
		return false
>>>>>>> b967c6f8
	}
	return writeBack
}

<<<<<<< HEAD
func (m *Mixed) processIPv4(rawPacket []byte, packet clashtcpip.IPv4Packet) error {
	destination := packet.DestinationIP()
	if destination == m.broadcastAddr || !destination.IsGlobalUnicast() {
		return common.Error(m.tun.Write(rawPacket))
	}
	switch packet.Protocol() {
	case clashtcpip.TCP:
		return m.processIPv4TCP(rawPacket, packet, packet.Payload())
=======
func (m *Mixed) processIPv4(packet clashtcpip.IPv4Packet) (writeBack bool, err error) {
	writeBack = true
	destination := packet.DestinationIP()
	if destination == m.broadcastAddr || !destination.IsGlobalUnicast() {
		return
	}
	switch packet.Protocol() {
	case clashtcpip.TCP:
		err = m.processIPv4TCP(packet, packet.Payload())
>>>>>>> b967c6f8
	case clashtcpip.UDP:
		writeBack = false
		pkt := stack.NewPacketBuffer(stack.PacketBufferOptions{
			Payload:           buffer.MakeWithData(packet),
			IsForwardedPacket: true,
		})
		m.endpoint.InjectInbound(header.IPv4ProtocolNumber, pkt)
		pkt.DecRef()
		return
	case clashtcpip.ICMP:
<<<<<<< HEAD
		return m.processIPv4ICMP(rawPacket, packet, packet.Payload())
	default:
		return common.Error(m.tun.Write(rawPacket))
=======
		err = m.processIPv4ICMP(packet, packet.Payload())
>>>>>>> b967c6f8
	}
	return
}

<<<<<<< HEAD
func (m *Mixed) processIPv6(rawPacket []byte, packet clashtcpip.IPv6Packet) error {
	if !packet.DestinationIP().IsGlobalUnicast() {
		return common.Error(m.tun.Write(rawPacket))
	}
	switch packet.Protocol() {
	case clashtcpip.TCP:
		return m.processIPv6TCP(rawPacket, packet, packet.Payload())
=======
func (m *Mixed) processIPv6(packet clashtcpip.IPv6Packet) (writeBack bool, err error) {
	writeBack = true
	if !packet.DestinationIP().IsGlobalUnicast() {
		return
	}
	switch packet.Protocol() {
	case clashtcpip.TCP:
		err = m.processIPv6TCP(packet, packet.Payload())
>>>>>>> b967c6f8
	case clashtcpip.UDP:
		writeBack = false
		pkt := stack.NewPacketBuffer(stack.PacketBufferOptions{
			Payload:           buffer.MakeWithData(packet),
			IsForwardedPacket: true,
		})
		m.endpoint.InjectInbound(header.IPv6ProtocolNumber, pkt)
		pkt.DecRef()
	case clashtcpip.ICMPv6:
<<<<<<< HEAD
		return m.processIPv6ICMP(rawPacket, packet, packet.Payload())
	default:
		return common.Error(m.tun.Write(rawPacket))
=======
		err = m.processIPv6ICMP(packet, packet.Payload())
>>>>>>> b967c6f8
	}
	return
}

func (m *Mixed) packetLoop() {
	for {
		packet := m.endpoint.ReadContext(m.ctx)
		if packet == nil {
			break
		}
		bufio.WriteVectorised(m.tun, packet.AsSlices())
		packet.DecRef()
	}
}

func (m *Mixed) Close() error {
	m.endpoint.Attach(nil)
	m.stack.Close()
	for _, endpoint := range m.stack.CleanupEndpoints() {
		endpoint.Abort()
	}
	return m.System.Close()
}<|MERGE_RESOLUTION|>--- conflicted
+++ resolved
@@ -5,24 +5,10 @@
 import (
 	"time"
 
-<<<<<<< HEAD
-	"github.com/sagernet/sing/common"
-=======
-	"github.com/sagernet/gvisor/pkg/buffer"
-	"github.com/sagernet/gvisor/pkg/tcpip/adapters/gonet"
-	"github.com/sagernet/gvisor/pkg/tcpip/header"
-	"github.com/sagernet/gvisor/pkg/tcpip/link/channel"
-	"github.com/sagernet/gvisor/pkg/tcpip/stack"
-	"github.com/sagernet/gvisor/pkg/tcpip/transport/udp"
-	"github.com/sagernet/gvisor/pkg/waiter"
-	"github.com/sagernet/sing-tun/internal/clashtcpip"
->>>>>>> b967c6f8
 	"github.com/sagernet/sing/common/bufio"
 	"github.com/sagernet/sing/common/canceler"
 	E "github.com/sagernet/sing/common/exceptions"
 	M "github.com/sagernet/sing/common/metadata"
-<<<<<<< HEAD
-	N "github.com/sagernet/sing/common/network"
 
 	"github.com/metacubex/gvisor/pkg/buffer"
 	"github.com/metacubex/gvisor/pkg/tcpip/adapters/gonet"
@@ -32,8 +18,6 @@
 	"github.com/metacubex/gvisor/pkg/tcpip/transport/udp"
 	"github.com/metacubex/gvisor/pkg/waiter"
 	"github.com/metacubex/sing-tun/internal/clashtcpip"
-=======
->>>>>>> b967c6f8
 )
 
 type Mixed struct {
@@ -52,10 +36,6 @@
 	}
 	return &Mixed{
 		System:                 system.(*System),
-<<<<<<< HEAD
-		writer:                 bufio.NewVectorisedWriter(options.Tun),
-=======
->>>>>>> b967c6f8
 		endpointIndependentNat: options.EndpointIndependentNat,
 	}, nil
 }
@@ -112,10 +92,6 @@
 		m.wintunLoop(winTun)
 		return
 	}
-<<<<<<< HEAD
-
-=======
->>>>>>> b967c6f8
 	if batchTUN, isBatchTUN := m.tun.(BatchTUN); isBatchTUN {
 		batchSize := batchTUN.BatchSize()
 		if batchSize > 1 {
@@ -138,16 +114,12 @@
 		}
 		rawPacket := packetBuffer[:frontHeadroom+n]
 		packet := packetBuffer[frontHeadroom+PacketOffset : frontHeadroom+n]
-<<<<<<< HEAD
-		m.processPacket(rawPacket, packet)
-=======
 		if m.processPacket(packet) {
 			_, err = m.tun.Write(rawPacket)
 			if err != nil {
 				m.logger.Trace(E.Cause(err, "write packet"))
 			}
 		}
->>>>>>> b967c6f8
 	}
 }
 
@@ -161,16 +133,12 @@
 			release()
 			continue
 		}
-<<<<<<< HEAD
-		m.processPacket(packet, packet)
-=======
 		if m.processPacket(packet) {
 			_, err = winTun.Write(packet)
 			if err != nil {
 				m.logger.Trace(E.Cause(err, "write packet"))
 			}
 		}
->>>>>>> b967c6f8
 		release()
 	}
 }
@@ -178,14 +146,6 @@
 func (m *Mixed) batchLoop(linuxTUN BatchTUN, batchSize int) {
 	frontHeadroom := m.tun.FrontHeadroom()
 	packetBuffers := make([][]byte, batchSize)
-<<<<<<< HEAD
-	for i := range packetBuffers {
-		packetBuffers[i] = make([]byte, m.mtu+frontHeadroom+PacketOffset)
-	}
-	packetSizes := make([]int, batchSize)
-	for {
-		n, err := linuxTUN.BatchRead(packetBuffers, packetSizes)
-=======
 	readBuffers := make([][]byte, batchSize)
 	writeBuffers := make([][]byte, batchSize)
 	packetSizes := make([]int, batchSize)
@@ -195,7 +155,6 @@
 	}
 	for {
 		n, err := linuxTUN.BatchRead(readBuffers, packetSizes)
->>>>>>> b967c6f8
 		if err != nil {
 			if E.IsClosed(err) {
 				return
@@ -206,26 +165,6 @@
 			continue
 		}
 		for i := 0; i < n; i++ {
-<<<<<<< HEAD
-			packetBuffer := packetBuffers[i][:packetSizes[i]]
-			if n < clashtcpip.IPv4PacketMinLength {
-				continue
-			}
-			rawPacket := packetBuffer[:frontHeadroom+n]
-			packet := packetBuffer[frontHeadroom+PacketOffset : frontHeadroom+n]
-			m.processPacket(rawPacket, packet)
-		}
-	}
-}
-
-func (m *Mixed) processPacket(rawPacket []byte, packet []byte) {
-	var err error
-	switch ipVersion := packet[0] >> 4; ipVersion {
-	case 4:
-		err = m.processIPv4(rawPacket, packet)
-	case 6:
-		err = m.processIPv6(rawPacket, packet)
-=======
 			packetSize := packetSizes[i]
 			if packetSize < clashtcpip.IPv4PacketMinLength {
 				continue
@@ -256,30 +195,16 @@
 		writeBack, err = m.processIPv4(packet)
 	case 6:
 		writeBack, err = m.processIPv6(packet)
->>>>>>> b967c6f8
 	default:
 		err = E.New("ip: unknown version: ", ipVersion)
 	}
 	if err != nil {
 		m.logger.Trace(err)
-<<<<<<< HEAD
-=======
 		return false
->>>>>>> b967c6f8
 	}
 	return writeBack
 }
 
-<<<<<<< HEAD
-func (m *Mixed) processIPv4(rawPacket []byte, packet clashtcpip.IPv4Packet) error {
-	destination := packet.DestinationIP()
-	if destination == m.broadcastAddr || !destination.IsGlobalUnicast() {
-		return common.Error(m.tun.Write(rawPacket))
-	}
-	switch packet.Protocol() {
-	case clashtcpip.TCP:
-		return m.processIPv4TCP(rawPacket, packet, packet.Payload())
-=======
 func (m *Mixed) processIPv4(packet clashtcpip.IPv4Packet) (writeBack bool, err error) {
 	writeBack = true
 	destination := packet.DestinationIP()
@@ -289,7 +214,6 @@
 	switch packet.Protocol() {
 	case clashtcpip.TCP:
 		err = m.processIPv4TCP(packet, packet.Payload())
->>>>>>> b967c6f8
 	case clashtcpip.UDP:
 		writeBack = false
 		pkt := stack.NewPacketBuffer(stack.PacketBufferOptions{
@@ -300,26 +224,11 @@
 		pkt.DecRef()
 		return
 	case clashtcpip.ICMP:
-<<<<<<< HEAD
-		return m.processIPv4ICMP(rawPacket, packet, packet.Payload())
-	default:
-		return common.Error(m.tun.Write(rawPacket))
-=======
 		err = m.processIPv4ICMP(packet, packet.Payload())
->>>>>>> b967c6f8
 	}
 	return
 }
 
-<<<<<<< HEAD
-func (m *Mixed) processIPv6(rawPacket []byte, packet clashtcpip.IPv6Packet) error {
-	if !packet.DestinationIP().IsGlobalUnicast() {
-		return common.Error(m.tun.Write(rawPacket))
-	}
-	switch packet.Protocol() {
-	case clashtcpip.TCP:
-		return m.processIPv6TCP(rawPacket, packet, packet.Payload())
-=======
 func (m *Mixed) processIPv6(packet clashtcpip.IPv6Packet) (writeBack bool, err error) {
 	writeBack = true
 	if !packet.DestinationIP().IsGlobalUnicast() {
@@ -328,7 +237,6 @@
 	switch packet.Protocol() {
 	case clashtcpip.TCP:
 		err = m.processIPv6TCP(packet, packet.Payload())
->>>>>>> b967c6f8
 	case clashtcpip.UDP:
 		writeBack = false
 		pkt := stack.NewPacketBuffer(stack.PacketBufferOptions{
@@ -338,13 +246,7 @@
 		m.endpoint.InjectInbound(header.IPv6ProtocolNumber, pkt)
 		pkt.DecRef()
 	case clashtcpip.ICMPv6:
-<<<<<<< HEAD
-		return m.processIPv6ICMP(rawPacket, packet, packet.Payload())
-	default:
-		return common.Error(m.tun.Write(rawPacket))
-=======
 		err = m.processIPv6ICMP(packet, packet.Payload())
->>>>>>> b967c6f8
 	}
 	return
 }
