--- conflicted
+++ resolved
@@ -77,14 +77,6 @@
         continue-on-error: true
       - name: Build
         run: |
-<<<<<<< HEAD
-          version=`git rev-parse HEAD`
-          mkdir build
-          pushd build
-          go mod init build
-          go get -v github.com/metacubex/sing-tun@$version
-          popd
-=======
           make test
   build_darwin:
     name: macOS Debug build
@@ -98,7 +90,6 @@
         uses: actions/setup-go@v4
         with:
           go-version: ^1.22
->>>>>>> 85f5f2dd
         continue-on-error: true
       - name: Build
         run: |
