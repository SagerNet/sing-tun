//go:build with_gvisor && darwin

package tun

import (
	"github.com/sagernet/sing/common/bufio"

	"github.com/metacubex/gvisor/pkg/buffer"
	"github.com/metacubex/gvisor/pkg/tcpip"
	"github.com/metacubex/gvisor/pkg/tcpip/header"
	"github.com/metacubex/gvisor/pkg/tcpip/stack"
)

var _ GVisorTun = (*NativeTun)(nil)

func (t *NativeTun) NewEndpoint() (stack.LinkEndpoint, error) {
	return &DarwinEndpoint{tun: t}, nil
}

var _ stack.LinkEndpoint = (*DarwinEndpoint)(nil)

type DarwinEndpoint struct {
	tun        *NativeTun
	dispatcher stack.NetworkDispatcher
}

func (e *DarwinEndpoint) MTU() uint32 {
	return e.tun.mtu
}

func (e *DarwinEndpoint) MaxHeaderLength() uint16 {
	return 0
}

func (e *DarwinEndpoint) LinkAddress() tcpip.LinkAddress {
	return ""
}

func (e *DarwinEndpoint) Capabilities() stack.LinkEndpointCapabilities {
	return stack.CapabilityRXChecksumOffload
}

func (e *DarwinEndpoint) Attach(dispatcher stack.NetworkDispatcher) {
	if dispatcher == nil && e.dispatcher != nil {
		e.dispatcher = nil
		return
	}
	if dispatcher != nil && e.dispatcher == nil {
		e.dispatcher = dispatcher
		go e.dispatchLoop()
	}
}

func (e *DarwinEndpoint) dispatchLoop() {
	packetBuffer := make([]byte, e.tun.mtu+PacketOffset)
	for {
		n, err := e.tun.tunFile.Read(packetBuffer)
		if err != nil {
			break
		}
		packet := packetBuffer[PacketOffset:n]
		var networkProtocol tcpip.NetworkProtocolNumber
		switch header.IPVersion(packet) {
		case header.IPv4Version:
			networkProtocol = header.IPv4ProtocolNumber
			if header.IPv4(packet).DestinationAddress().As4() == e.tun.inet4Address {
				e.tun.tunFile.Write(packetBuffer[:n])
				continue
			}
		case header.IPv6Version:
			networkProtocol = header.IPv6ProtocolNumber
			if header.IPv6(packet).DestinationAddress().As16() == e.tun.inet6Address {
				e.tun.tunFile.Write(packetBuffer[:n])
				continue
			}
		default:
			e.tun.tunFile.Write(packetBuffer[:n])
			continue
		}
		pkt := stack.NewPacketBuffer(stack.PacketBufferOptions{
			Payload:           buffer.MakeWithData(packetBuffer[4:n]),
			IsForwardedPacket: true,
		})
		pkt.NetworkProtocolNumber = networkProtocol
		dispatcher := e.dispatcher
		if dispatcher == nil {
			pkt.DecRef()
			return
		}
		dispatcher.DeliverNetworkPacket(networkProtocol, pkt)
		pkt.DecRef()
	}
}

func (e *DarwinEndpoint) IsAttached() bool {
	return e.dispatcher != nil
}

func (e *DarwinEndpoint) Wait() {
}

func (e *DarwinEndpoint) ARPHardwareType() header.ARPHardwareType {
	return header.ARPHardwareNone
}

func (e *DarwinEndpoint) AddHeader(buffer stack.PacketBufferPtr) {
}

func (e *DarwinEndpoint) ParseHeader(ptr stack.PacketBufferPtr) bool {
	return true
}

func (e *DarwinEndpoint) WritePackets(packetBufferList stack.PacketBufferList) (int, tcpip.Error) {
	var n int
	for _, packet := range packetBufferList.AsSlice() {
<<<<<<< HEAD
		_, err := bufio.WriteVectorised(e.tun.tunWriter, packet.AsSlices())
=======
		_, err := bufio.WriteVectorised(e.tun, packet.AsSlices())
>>>>>>> b967c6f8
		if err != nil {
			return n, &tcpip.ErrAborted{}
		}
		n++
	}
	return n, nil
}<|MERGE_RESOLUTION|>--- conflicted
+++ resolved
@@ -113,11 +113,7 @@
 func (e *DarwinEndpoint) WritePackets(packetBufferList stack.PacketBufferList) (int, tcpip.Error) {
 	var n int
 	for _, packet := range packetBufferList.AsSlice() {
-<<<<<<< HEAD
-		_, err := bufio.WriteVectorised(e.tun.tunWriter, packet.AsSlices())
-=======
 		_, err := bufio.WriteVectorised(e.tun, packet.AsSlices())
->>>>>>> b967c6f8
 		if err != nil {
 			return n, &tcpip.ErrAborted{}
 		}
