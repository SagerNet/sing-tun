package tun

import (
	"crypto/md5"
	"errors"
	"fmt"
	"math"
	"net"
	"net/netip"
	"os"
	"sync"
	"sync/atomic"
	"time"
	"unsafe"

	"github.com/sagernet/sing/common"
	"github.com/sagernet/sing/common/buf"
	E "github.com/sagernet/sing/common/exceptions"
	N "github.com/sagernet/sing/common/network"
	"github.com/sagernet/sing/common/windnsapi"

	"github.com/metacubex/sing-tun/internal/winipcfg"
	"github.com/metacubex/sing-tun/internal/winsys"
	"github.com/metacubex/sing-tun/internal/wintun"

	"golang.org/x/sys/windows"
)

var TunnelType = "sing-tun"

type NativeTun struct {
	adapter     *wintun.Adapter
	options     Options
	session     wintun.Session
	readWait    windows.Handle
	rate        rateJuggler
	running     sync.WaitGroup
	closeOnce   sync.Once
	close       int32
	fwpmSession uintptr
}

func New(options Options) (WinTun, error) {
	if options.FileDescriptor != 0 {
		return nil, os.ErrInvalid
	}
	adapter, err := wintun.CreateAdapter(options.Name, TunnelType, generateGUIDByDeviceName(options.Name))
	if err != nil {
		return nil, err
	}
	nativeTun := &NativeTun{
		adapter: adapter,
		options: options,
	}
	session, err := adapter.StartSession(0x800000)
	if err != nil {
		return nil, err
	}
	nativeTun.session = session
	nativeTun.readWait = session.ReadWaitEvent()
	err = nativeTun.configure()
	if err != nil {
		session.End()
		adapter.Close()
		return nil, err
	}
	return nativeTun, nil
}

func (t *NativeTun) configure() error {
	luid := winipcfg.LUID(t.adapter.LUID())
	if len(t.options.Inet4Address) > 0 {
		err := luid.SetIPAddressesForFamily(winipcfg.AddressFamily(windows.AF_INET), t.options.Inet4Address)
		if err != nil {
			return E.Cause(err, "set ipv4 address")
		}
		err = luid.SetDNS(winipcfg.AddressFamily(windows.AF_INET), []netip.Addr{t.options.Inet4Address[0].Addr().Next()}, nil)
		if err != nil {
			return E.Cause(err, "set ipv4 dns")
		}
	}
	if len(t.options.Inet6Address) > 0 {
		err := luid.SetIPAddressesForFamily(winipcfg.AddressFamily(windows.AF_INET6), t.options.Inet6Address)
		if err != nil {
			return E.Cause(err, "set ipv6 address")
		}
		err = luid.SetDNS(winipcfg.AddressFamily(windows.AF_INET6), []netip.Addr{t.options.Inet6Address[0].Addr().Next()}, nil)
		if err != nil {
			return E.Cause(err, "set ipv6 dns")
		}
	}
	if len(t.options.Inet4Address) > 0 || len(t.options.Inet6Address) > 0 {
		_ = luid.DisableDNSRegistration()
	}
	if t.options.AutoRoute {
<<<<<<< HEAD
		routeRanges, err := t.options.BuildAutoRouteRanges()
=======
		routeRanges, err := t.options.BuildAutoRouteRanges(false)
>>>>>>> e9db7e17
		if err != nil {
			return err
		}
		for _, routeRange := range routeRanges {
			if routeRange.Addr().Is4() {
				err = luid.AddRoute(routeRange, netip.IPv4Unspecified(), 0)
			} else {
				err = luid.AddRoute(routeRange, netip.IPv6Unspecified(), 0)
			}
		}
		err = windnsapi.FlushResolverCache()
		if err != nil {
			return err
		}
	}
	if len(t.options.Inet4Address) > 0 {
		inetIf, err := luid.IPInterface(winipcfg.AddressFamily(windows.AF_INET))
		if err != nil {
			return err
		}
		inetIf.ForwardingEnabled = true
		inetIf.RouterDiscoveryBehavior = winipcfg.RouterDiscoveryDisabled
		inetIf.DadTransmits = 0
		inetIf.ManagedAddressConfigurationSupported = false
		inetIf.OtherStatefulConfigurationSupported = false
		inetIf.NLMTU = t.options.MTU
		if t.options.AutoRoute {
			inetIf.UseAutomaticMetric = false
			inetIf.Metric = 0
		}
		err = inetIf.Set()
		if err != nil {
			return E.Cause(err, "set ipv4 options")
		}
	}
	if len(t.options.Inet6Address) > 0 {
		inet6If, err := luid.IPInterface(winipcfg.AddressFamily(windows.AF_INET6))
		if err != nil {
			return err
		}
		inet6If.RouterDiscoveryBehavior = winipcfg.RouterDiscoveryDisabled
		inet6If.DadTransmits = 0
		inet6If.ManagedAddressConfigurationSupported = false
		inet6If.OtherStatefulConfigurationSupported = false
		inet6If.NLMTU = t.options.MTU
		if t.options.AutoRoute {
			inet6If.UseAutomaticMetric = false
			inet6If.Metric = 0
		}
		err = inet6If.Set()
		if err != nil {
			return E.Cause(err, "set ipv6 options")
		}
	}

	if t.options.AutoRoute && t.options.StrictRoute {
		var engine uintptr
		session := &winsys.FWPM_SESSION0{Flags: winsys.FWPM_SESSION_FLAG_DYNAMIC}
		err := winsys.FwpmEngineOpen0(nil, winsys.RPC_C_AUTHN_DEFAULT, nil, session, unsafe.Pointer(&engine))
		if err != nil {
			return os.NewSyscallError("FwpmEngineOpen0", err)
		}
		t.fwpmSession = engine

		subLayerKey, err := windows.GenerateGUID()
		if err != nil {
			return os.NewSyscallError("CoCreateGuid", err)
		}

		subLayer := winsys.FWPM_SUBLAYER0{}
		subLayer.SubLayerKey = subLayerKey
		subLayer.DisplayData = winsys.CreateDisplayData(TunnelType, "auto-route rules")
		subLayer.Weight = math.MaxUint16
		err = winsys.FwpmSubLayerAdd0(engine, &subLayer, 0)
		if err != nil {
			return os.NewSyscallError("FwpmSubLayerAdd0", err)
		}

		processAppID, err := winsys.GetCurrentProcessAppID()
		if err != nil {
			return err
		}
		defer winsys.FwpmFreeMemory0(unsafe.Pointer(&processAppID))

		var filterId uint64
		permitCondition := make([]winsys.FWPM_FILTER_CONDITION0, 1)
		permitCondition[0].FieldKey = winsys.FWPM_CONDITION_ALE_APP_ID
		permitCondition[0].MatchType = winsys.FWP_MATCH_EQUAL
		permitCondition[0].ConditionValue.Type = winsys.FWP_BYTE_BLOB_TYPE
		permitCondition[0].ConditionValue.Value = uintptr(unsafe.Pointer(processAppID))

		permitFilter4 := winsys.FWPM_FILTER0{}
		permitFilter4.FilterCondition = &permitCondition[0]
		permitFilter4.NumFilterConditions = 1
		permitFilter4.DisplayData = winsys.CreateDisplayData(TunnelType, "protect ipv4")
		permitFilter4.SubLayerKey = subLayerKey
		permitFilter4.LayerKey = winsys.FWPM_LAYER_ALE_AUTH_CONNECT_V4
		permitFilter4.Action.Type = winsys.FWP_ACTION_PERMIT
		permitFilter4.Weight.Type = winsys.FWP_UINT8
		permitFilter4.Weight.Value = uintptr(13)
		permitFilter4.Flags = winsys.FWPM_FILTER_FLAG_CLEAR_ACTION_RIGHT
		err = winsys.FwpmFilterAdd0(engine, &permitFilter4, 0, &filterId)
		if err != nil {
			return os.NewSyscallError("FwpmFilterAdd0", err)
		}

		permitFilter6 := winsys.FWPM_FILTER0{}
		permitFilter6.FilterCondition = &permitCondition[0]
		permitFilter6.NumFilterConditions = 1
		permitFilter6.DisplayData = winsys.CreateDisplayData(TunnelType, "protect ipv6")
		permitFilter6.SubLayerKey = subLayerKey
		permitFilter6.LayerKey = winsys.FWPM_LAYER_ALE_AUTH_CONNECT_V6
		permitFilter6.Action.Type = winsys.FWP_ACTION_PERMIT
		permitFilter6.Weight.Type = winsys.FWP_UINT8
		permitFilter6.Weight.Value = uintptr(13)
		permitFilter6.Flags = winsys.FWPM_FILTER_FLAG_CLEAR_ACTION_RIGHT
		err = winsys.FwpmFilterAdd0(engine, &permitFilter6, 0, &filterId)
		if err != nil {
			return os.NewSyscallError("FwpmFilterAdd0", err)
		}

		/*if len(t.options.Inet4Address) == 0 {
			blockFilter := winsys.FWPM_FILTER0{}
			blockFilter.DisplayData = winsys.CreateDisplayData(TunnelType, "block ipv4")
			blockFilter.SubLayerKey = subLayerKey
			blockFilter.LayerKey = winsys.FWPM_LAYER_ALE_AUTH_CONNECT_V4
			blockFilter.Action.Type = winsys.FWP_ACTION_BLOCK
			blockFilter.Weight.Type = winsys.FWP_UINT8
			blockFilter.Weight.Value = uintptr(12)
			err = winsys.FwpmFilterAdd0(engine, &blockFilter, 0, &filterId)
			if err != nil {
				return os.NewSyscallError("FwpmFilterAdd0", err)
			}
		}*/

		if len(t.options.Inet6Address) == 0 {
			blockFilter := winsys.FWPM_FILTER0{}
			blockFilter.DisplayData = winsys.CreateDisplayData(TunnelType, "block ipv6")
			blockFilter.SubLayerKey = subLayerKey
			blockFilter.LayerKey = winsys.FWPM_LAYER_ALE_AUTH_CONNECT_V6
			blockFilter.Action.Type = winsys.FWP_ACTION_BLOCK
			blockFilter.Weight.Type = winsys.FWP_UINT8
			blockFilter.Weight.Value = uintptr(12)
			err = winsys.FwpmFilterAdd0(engine, &blockFilter, 0, &filterId)
			if err != nil {
				return os.NewSyscallError("FwpmFilterAdd0", err)
			}
		}

		netInterface, err := net.InterfaceByName(t.options.Name)
		if err != nil {
			return err
		}

		tunCondition := make([]winsys.FWPM_FILTER_CONDITION0, 1)
		tunCondition[0].FieldKey = winsys.FWPM_CONDITION_LOCAL_INTERFACE_INDEX
		tunCondition[0].MatchType = winsys.FWP_MATCH_EQUAL
		tunCondition[0].ConditionValue.Type = winsys.FWP_UINT32
		tunCondition[0].ConditionValue.Value = uintptr(uint32(netInterface.Index))

		if len(t.options.Inet4Address) > 0 {
			tunFilter4 := winsys.FWPM_FILTER0{}
			tunFilter4.FilterCondition = &tunCondition[0]
			tunFilter4.NumFilterConditions = 1
			tunFilter4.DisplayData = winsys.CreateDisplayData(TunnelType, "allow ipv4")
			tunFilter4.SubLayerKey = subLayerKey
			tunFilter4.LayerKey = winsys.FWPM_LAYER_ALE_AUTH_CONNECT_V4
			tunFilter4.Action.Type = winsys.FWP_ACTION_PERMIT
			tunFilter4.Weight.Type = winsys.FWP_UINT8
			tunFilter4.Weight.Value = uintptr(11)
			err = winsys.FwpmFilterAdd0(engine, &tunFilter4, 0, &filterId)
			if err != nil {
				return os.NewSyscallError("FwpmFilterAdd0", err)
			}
		}

		if len(t.options.Inet6Address) > 0 {
			tunFilter6 := winsys.FWPM_FILTER0{}
			tunFilter6.FilterCondition = &tunCondition[0]
			tunFilter6.NumFilterConditions = 1
			tunFilter6.DisplayData = winsys.CreateDisplayData(TunnelType, "allow ipv6")
			tunFilter6.SubLayerKey = subLayerKey
			tunFilter6.LayerKey = winsys.FWPM_LAYER_ALE_AUTH_CONNECT_V6
			tunFilter6.Action.Type = winsys.FWP_ACTION_PERMIT
			tunFilter6.Weight.Type = winsys.FWP_UINT8
			tunFilter6.Weight.Value = uintptr(11)
			err = winsys.FwpmFilterAdd0(engine, &tunFilter6, 0, &filterId)
			if err != nil {
				return os.NewSyscallError("FwpmFilterAdd0", err)
			}
		}

		blockDNSCondition := make([]winsys.FWPM_FILTER_CONDITION0, 2)
		blockDNSCondition[0].FieldKey = winsys.FWPM_CONDITION_IP_PROTOCOL
		blockDNSCondition[0].MatchType = winsys.FWP_MATCH_EQUAL
		blockDNSCondition[0].ConditionValue.Type = winsys.FWP_UINT8
		blockDNSCondition[0].ConditionValue.Value = uintptr(uint8(winsys.IPPROTO_UDP))
		blockDNSCondition[1].FieldKey = winsys.FWPM_CONDITION_IP_REMOTE_PORT
		blockDNSCondition[1].MatchType = winsys.FWP_MATCH_EQUAL
		blockDNSCondition[1].ConditionValue.Type = winsys.FWP_UINT16
		blockDNSCondition[1].ConditionValue.Value = uintptr(uint16(53))

		blockDNSFilter4 := winsys.FWPM_FILTER0{}
		blockDNSFilter4.FilterCondition = &blockDNSCondition[0]
		blockDNSFilter4.NumFilterConditions = 2
		blockDNSFilter4.DisplayData = winsys.CreateDisplayData(TunnelType, "block ipv4 dns")
		blockDNSFilter4.SubLayerKey = subLayerKey
		blockDNSFilter4.LayerKey = winsys.FWPM_LAYER_ALE_AUTH_CONNECT_V4
		blockDNSFilter4.Action.Type = winsys.FWP_ACTION_BLOCK
		blockDNSFilter4.Weight.Type = winsys.FWP_UINT8
		blockDNSFilter4.Weight.Value = uintptr(10)
		err = winsys.FwpmFilterAdd0(engine, &blockDNSFilter4, 0, &filterId)
		if err != nil {
			return os.NewSyscallError("FwpmFilterAdd0", err)
		}

		blockDNSFilter6 := winsys.FWPM_FILTER0{}
		blockDNSFilter6.FilterCondition = &blockDNSCondition[0]
		blockDNSFilter6.NumFilterConditions = 2
		blockDNSFilter6.DisplayData = winsys.CreateDisplayData(TunnelType, "block ipv6 dns")
		blockDNSFilter6.SubLayerKey = subLayerKey
		blockDNSFilter6.LayerKey = winsys.FWPM_LAYER_ALE_AUTH_CONNECT_V6
		blockDNSFilter6.Action.Type = winsys.FWP_ACTION_BLOCK
		blockDNSFilter6.Weight.Type = winsys.FWP_UINT8
		blockDNSFilter6.Weight.Value = uintptr(10)
		err = winsys.FwpmFilterAdd0(engine, &blockDNSFilter6, 0, &filterId)
		if err != nil {
			return os.NewSyscallError("FwpmFilterAdd0", err)
		}
	}

	return nil
}

func (t *NativeTun) Read(p []byte) (n int, err error) {
	return 0, os.ErrInvalid
}

func (t *NativeTun) ReadPacket() ([]byte, func(), error) {
	t.running.Add(1)
	defer t.running.Done()
retry:
	if atomic.LoadInt32(&t.close) == 1 {
		return nil, nil, os.ErrClosed
	}
	start := nanotime()
	shouldSpin := atomic.LoadUint64(&t.rate.current) >= spinloopRateThreshold && uint64(start-atomic.LoadInt64(&t.rate.nextStartTime)) <= rateMeasurementGranularity*2
	for {
		if atomic.LoadInt32(&t.close) == 1 {
			return nil, nil, os.ErrClosed
		}
		packet, err := t.session.ReceivePacket()
		switch err {
		case nil:
			packetSize := len(packet)
			t.rate.update(uint64(packetSize))
			return packet, func() { t.session.ReleaseReceivePacket(packet) }, nil
		case windows.ERROR_NO_MORE_ITEMS:
			if !shouldSpin || uint64(nanotime()-start) >= spinloopDuration {
				windows.WaitForSingleObject(t.readWait, windows.INFINITE)
				goto retry
			}
			procyield(1)
			continue
		case windows.ERROR_HANDLE_EOF:
			return nil, nil, os.ErrClosed
		case windows.ERROR_INVALID_DATA:
			return nil, nil, errors.New("send ring corrupt")
		}
		return nil, nil, fmt.Errorf("read failed: %w", err)
	}
}

func (t *NativeTun) ReadFunc(block func(b []byte)) error {
	t.running.Add(1)
	defer t.running.Done()
retry:
	if atomic.LoadInt32(&t.close) == 1 {
		return os.ErrClosed
	}
	start := nanotime()
	shouldSpin := atomic.LoadUint64(&t.rate.current) >= spinloopRateThreshold && uint64(start-atomic.LoadInt64(&t.rate.nextStartTime)) <= rateMeasurementGranularity*2
	for {
		if atomic.LoadInt32(&t.close) == 1 {
			return os.ErrClosed
		}
		packet, err := t.session.ReceivePacket()
		switch err {
		case nil:
			packetSize := len(packet)
			block(packet)
			t.session.ReleaseReceivePacket(packet)
			t.rate.update(uint64(packetSize))
			return nil
		case windows.ERROR_NO_MORE_ITEMS:
			if !shouldSpin || uint64(nanotime()-start) >= spinloopDuration {
				windows.WaitForSingleObject(t.readWait, windows.INFINITE)
				goto retry
			}
			procyield(1)
			continue
		case windows.ERROR_HANDLE_EOF:
			return os.ErrClosed
		case windows.ERROR_INVALID_DATA:
			return errors.New("send ring corrupt")
		}
		return fmt.Errorf("read failed: %w", err)
	}
}

func (t *NativeTun) Write(p []byte) (n int, err error) {
	t.running.Add(1)
	defer t.running.Done()
	if atomic.LoadInt32(&t.close) == 1 {
		return 0, os.ErrClosed
	}
	t.rate.update(uint64(len(p)))
	packet, err := t.session.AllocateSendPacket(len(p))
	copy(packet, p)
	if err == nil {
		t.session.SendPacket(packet)
		return len(p), nil
	}
	switch err {
	case windows.ERROR_HANDLE_EOF:
		return 0, os.ErrClosed
	case windows.ERROR_BUFFER_OVERFLOW:
		return 0, nil // Dropping when ring is full.
	}
	return 0, fmt.Errorf("write failed: %w", err)
}

func (t *NativeTun) write(packetElementList [][]byte) (n int, err error) {
	t.running.Add(1)
	defer t.running.Done()
	if atomic.LoadInt32(&t.close) == 1 {
		return 0, os.ErrClosed
	}
	var packetSize int
	for _, packetElement := range packetElementList {
		packetSize += len(packetElement)
	}
	t.rate.update(uint64(packetSize))
	packet, err := t.session.AllocateSendPacket(packetSize)
	if err == nil {
		var index int
		for _, packetElement := range packetElementList {
			index += copy(packet[index:], packetElement)
		}
		t.session.SendPacket(packet)
		return
	}
	switch err {
	case windows.ERROR_HANDLE_EOF:
		return 0, os.ErrClosed
	case windows.ERROR_BUFFER_OVERFLOW:
		return 0, nil // Dropping when ring is full.
	}
	return 0, fmt.Errorf("write failed: %w", err)
}

func (t *NativeTun) CreateVectorisedWriter() N.VectorisedWriter {
	return t
}

func (t *NativeTun) WriteVectorised(buffers []*buf.Buffer) error {
	defer buf.ReleaseMulti(buffers)
	return common.Error(t.write(buf.ToSliceMulti(buffers)))
}

func (t *NativeTun) Close() error {
	var err error
	t.closeOnce.Do(func() {
		atomic.StoreInt32(&t.close, 1)
		windows.SetEvent(t.readWait)
		t.running.Wait()
		t.session.End()
		t.adapter.Close()
		if t.fwpmSession != 0 {
			winsys.FwpmEngineClose0(t.fwpmSession)
		}
		if t.options.AutoRoute {
			windnsapi.FlushResolverCache()
		}
	})
	return err
}

func generateGUIDByDeviceName(name string) *windows.GUID {
	hash := md5.New()
	hash.Write([]byte("wintun"))
	hash.Write([]byte(name))
	sum := hash.Sum(nil)
	return (*windows.GUID)(unsafe.Pointer(&sum[0]))
}

//go:linkname procyield runtime.procyield
func procyield(cycles uint32)

//go:linkname nanotime runtime.nanotime
func nanotime() int64

type rateJuggler struct {
	current       uint64
	nextByteCount uint64
	nextStartTime int64
	changing      int32
}

func (rate *rateJuggler) update(packetLen uint64) {
	now := nanotime()
	total := atomic.AddUint64(&rate.nextByteCount, packetLen)
	period := uint64(now - atomic.LoadInt64(&rate.nextStartTime))
	if period >= rateMeasurementGranularity {
		if !atomic.CompareAndSwapInt32(&rate.changing, 0, 1) {
			return
		}
		atomic.StoreInt64(&rate.nextStartTime, now)
		atomic.StoreUint64(&rate.current, total*uint64(time.Second/time.Nanosecond)/period)
		atomic.StoreUint64(&rate.nextByteCount, 0)
		atomic.StoreInt32(&rate.changing, 0)
	}
}

const (
	rateMeasurementGranularity = uint64((time.Second / 2) / time.Nanosecond)
	spinloopRateThreshold      = 800000000 / 8                                   // 800mbps
	spinloopDuration           = uint64(time.Millisecond / 80 / time.Nanosecond) // ~1gbit/s
)<|MERGE_RESOLUTION|>--- conflicted
+++ resolved
@@ -93,11 +93,7 @@
 		_ = luid.DisableDNSRegistration()
 	}
 	if t.options.AutoRoute {
-<<<<<<< HEAD
-		routeRanges, err := t.options.BuildAutoRouteRanges()
-=======
 		routeRanges, err := t.options.BuildAutoRouteRanges(false)
->>>>>>> e9db7e17
 		if err != nil {
 			return err
 		}
